--- conflicted
+++ resolved
@@ -57,17 +57,11 @@
     }
 
     #[inline(always)]
-<<<<<<< HEAD
     fn enqueue_node(&mut self, obj: ObjectReference) {
         if !*crate::IN_CONCURRENT_GC.lock() {
             return;
         }
         if compare_exchange_metadata::<E::VM>(
-=======
-    fn enqueue_node<VM: VMBinding>(&mut self, obj: ObjectReference) {
-        // If the objecct is unlogged, log it and push it to mod buffer
-        if compare_exchange_metadata::<VM>(
->>>>>>> 8465b166
             &self.meta,
             obj,
             0b0,
