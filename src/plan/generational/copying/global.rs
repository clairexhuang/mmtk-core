<<<<<<< HEAD
use super::gc_work::GenCopyMatureProcessEdges;
use super::mutator::ALLOCATOR_MAPPING;
use crate::plan::generational::gc_work::GenNurseryProcessEdges;
=======
use super::gc_work::{GenCopyCopyContext, GenCopyMatureGCWorkContext, GenCopyNurseryGCWorkContext};
use super::mutator::ALLOCATOR_MAPPING;
use crate::mmtk::MMTK;
>>>>>>> 1fc31f60
use crate::plan::generational::global::Gen;
use crate::plan::global::BasePlan;
use crate::plan::global::CommonPlan;
use crate::plan::global::GcStatus;
use crate::plan::AllocationSemantics;
use crate::plan::Plan;
use crate::plan::PlanConstraints;
use crate::policy::copyspace::CopySpace;
use crate::policy::space::Space;
use crate::scheduler::*;
use crate::util::alloc::allocators::AllocatorSelector;
use crate::util::heap::layout::heap_layout::Mmapper;
use crate::util::heap::layout::heap_layout::VMMap;
use crate::util::heap::layout::vm_layout_constants::{HEAP_END, HEAP_START};
use crate::util::heap::HeapMeta;
use crate::util::heap::VMRequest;
use crate::util::metadata::side_metadata::SideMetadataSanity;
use crate::util::options::UnsafeOptionsWrapper;
use crate::util::VMWorkerThread;
use crate::vm::*;
use enum_map::EnumMap;
use std::sync::atomic::{AtomicBool, Ordering};
use std::sync::Arc;
use crate::policy::copyspace::CopySpaceCopyContext;

pub const ALLOC_SS: AllocationSemantics = AllocationSemantics::Default;

pub struct GenCopy<VM: VMBinding> {
    pub gen: Gen<VM>,
    pub hi: AtomicBool,
    pub copyspace0: CopySpace<VM>,
    pub copyspace1: CopySpace<VM>,
}

pub const GENCOPY_CONSTRAINTS: PlanConstraints = crate::plan::generational::GEN_CONSTRAINTS;

impl<VM: VMBinding> Plan for GenCopy<VM> {
    type VM = VM;

    fn constraints(&self) -> &'static PlanConstraints {
        &GENCOPY_CONSTRAINTS
    }

    fn create_worker_local(
        &'static self,
        tls: VMWorkerThread,
    ) -> GCWorkerLocalPtr {
        use crate::util::opaque_pointer::VMThread;
        use crate::util::alloc::BumpAllocator;
        let mut c = CopySpaceCopyContext {
            plan_constraints: &GENCOPY_CONSTRAINTS,
            copy_allocator: BumpAllocator::new(VMThread::UNINITIALIZED, self.tospace(), self),
        };
        c.init(tls);
        GCWorkerLocalPtr::new(c)
    }

    fn collection_required(&self, space_full: bool, space: &dyn Space<Self::VM>) -> bool
    where
        Self: Sized,
    {
        self.gen.collection_required(self, space_full, space)
    }

    fn force_full_heap_collection(&self) {
        self.gen.force_full_heap_collection()
    }

    fn last_collection_full_heap(&self) -> bool {
        self.gen.last_collection_full_heap()
    }

    fn gc_init(
        &mut self,
        heap_size: usize,
        vm_map: &'static VMMap,
        scheduler: &Arc<GCWorkScheduler<VM>>,
    ) {
        self.gen.gc_init(heap_size, vm_map, scheduler);
        self.copyspace0.init(vm_map);
        self.copyspace1.init(vm_map);
    }

    fn schedule_collection(&'static self, scheduler: &GCWorkScheduler<VM>) {
        let is_full_heap = self.request_full_heap_collection();
        self.base().set_collection_kind::<Self>(self);
        self.base().set_gc_status(GcStatus::GcPrepare);
        if !is_full_heap {
            debug!("Nursery GC");
<<<<<<< HEAD
            self.common()
                .schedule_common::<Self, GenNurseryProcessEdges<VM, CopySpaceCopyContext<VM>>, CopySpaceCopyContext<VM>>(
                    self,
                    &GENCOPY_CONSTRAINTS,
                    scheduler,
                );
        } else {
            debug!("Full heap GC");
            self.common()
                .schedule_common::<Self, GenCopyMatureProcessEdges<VM>, CopySpaceCopyContext<VM>>(
                    self,
                    &GENCOPY_CONSTRAINTS,
                    scheduler,
                );
=======
            scheduler.schedule_common_work::<GenCopyNurseryGCWorkContext<VM>>(self);
        } else {
            debug!("Full heap GC");
            scheduler.schedule_common_work::<GenCopyMatureGCWorkContext<VM>>(self);
>>>>>>> 1fc31f60
        }
    }

    fn get_allocator_mapping(&self) -> &'static EnumMap<AllocationSemantics, AllocatorSelector> {
        &*ALLOCATOR_MAPPING
    }

    fn prepare(&mut self, tls: VMWorkerThread) {
        let full_heap = !self.is_current_gc_nursery();
        self.gen.prepare(tls);
        if full_heap {
            self.hi
                .store(!self.hi.load(Ordering::SeqCst), Ordering::SeqCst); // flip the semi-spaces
        }
        let hi = self.hi.load(Ordering::SeqCst);
        self.copyspace0.prepare(hi);
        self.copyspace1.prepare(!hi);
    }

    fn prepare_collector(&self, worker: &mut GCWorker<Self::VM>) {
        let copy_context = unsafe { worker.local::<CopySpaceCopyContext<VM>>() };
        copy_context.rebind(self.tospace());
    }

    fn release(&mut self, tls: VMWorkerThread) {
        let full_heap = !self.is_current_gc_nursery();
        self.gen.release(tls);
        if full_heap {
            self.fromspace().release();
        }

        self.gen
            .set_next_gc_full_heap(Gen::should_next_gc_be_full_heap(self));
    }

    fn get_collection_reserve(&self) -> usize {
        self.gen.get_collection_reserve() + self.tospace().reserved_pages()
    }

    fn get_pages_used(&self) -> usize {
        self.gen.get_pages_used() + self.tospace().reserved_pages()
    }

    /// Return the number of pages avilable for allocation. Assuming all future allocations goes to nursery.
    fn get_pages_avail(&self) -> usize {
        // super.get_pages_avail() / 2 to reserve pages for copying
        (self.get_total_pages() - self.get_pages_reserved()) >> 1
    }

    fn base(&self) -> &BasePlan<VM> {
        &self.gen.common.base
    }

    fn common(&self) -> &CommonPlan<VM> {
        &self.gen.common
    }

    fn generational(&self) -> &Gen<VM> {
        &self.gen
    }

    fn is_current_gc_nursery(&self) -> bool {
        !self.gen.gc_full_heap.load(Ordering::SeqCst)
    }
}

impl<VM: VMBinding> GenCopy<VM> {
    pub fn new(
        vm_map: &'static VMMap,
        mmapper: &'static Mmapper,
        options: Arc<UnsafeOptionsWrapper>,
    ) -> Self {
        let mut heap = HeapMeta::new(HEAP_START, HEAP_END);
        // We have no specific side metadata for copying. So just use the ones from generational.
        let global_metadata_specs =
            crate::plan::generational::new_generational_global_metadata_specs::<VM>();

        let copyspace0 = CopySpace::new(
            "copyspace0",
            false,
            true,
            VMRequest::discontiguous(),
            global_metadata_specs.clone(),
            vm_map,
            mmapper,
            &mut heap,
        );
        let copyspace1 = CopySpace::new(
            "copyspace1",
            true,
            true,
            VMRequest::discontiguous(),
            global_metadata_specs.clone(),
            vm_map,
            mmapper,
            &mut heap,
        );

        let res = GenCopy {
            gen: Gen::new(
                heap,
                global_metadata_specs,
                &GENCOPY_CONSTRAINTS,
                vm_map,
                mmapper,
                options,
            ),
            hi: AtomicBool::new(false),
            copyspace0,
            copyspace1,
        };

        // Use SideMetadataSanity to check if each spec is valid. This is also needed for check
        // side metadata in extreme_assertions.
        {
            let mut side_metadata_sanity_checker = SideMetadataSanity::new();
            res.gen
                .verify_side_metadata_sanity(&mut side_metadata_sanity_checker);
            res.copyspace0
                .verify_side_metadata_sanity(&mut side_metadata_sanity_checker);
            res.copyspace1
                .verify_side_metadata_sanity(&mut side_metadata_sanity_checker);
        }

        res
    }

    fn request_full_heap_collection(&self) -> bool {
        self.gen
            .request_full_heap_collection(self.get_total_pages(), self.get_pages_reserved())
    }

    pub fn tospace(&self) -> &CopySpace<VM> {
        if self.hi.load(Ordering::SeqCst) {
            &self.copyspace1
        } else {
            &self.copyspace0
        }
    }

    pub fn fromspace(&self) -> &CopySpace<VM> {
        if self.hi.load(Ordering::SeqCst) {
            &self.copyspace0
        } else {
            &self.copyspace1
        }
    }
}<|MERGE_RESOLUTION|>--- conflicted
+++ resolved
@@ -1,12 +1,5 @@
-<<<<<<< HEAD
-use super::gc_work::GenCopyMatureProcessEdges;
+use super::gc_work::{GenCopyNurseryGCWorkContext, GenCopyMatureGCWorkContext};
 use super::mutator::ALLOCATOR_MAPPING;
-use crate::plan::generational::gc_work::GenNurseryProcessEdges;
-=======
-use super::gc_work::{GenCopyCopyContext, GenCopyMatureGCWorkContext, GenCopyNurseryGCWorkContext};
-use super::mutator::ALLOCATOR_MAPPING;
-use crate::mmtk::MMTK;
->>>>>>> 1fc31f60
 use crate::plan::generational::global::Gen;
 use crate::plan::global::BasePlan;
 use crate::plan::global::CommonPlan;
@@ -96,27 +89,10 @@
         self.base().set_gc_status(GcStatus::GcPrepare);
         if !is_full_heap {
             debug!("Nursery GC");
-<<<<<<< HEAD
-            self.common()
-                .schedule_common::<Self, GenNurseryProcessEdges<VM, CopySpaceCopyContext<VM>>, CopySpaceCopyContext<VM>>(
-                    self,
-                    &GENCOPY_CONSTRAINTS,
-                    scheduler,
-                );
-        } else {
-            debug!("Full heap GC");
-            self.common()
-                .schedule_common::<Self, GenCopyMatureProcessEdges<VM>, CopySpaceCopyContext<VM>>(
-                    self,
-                    &GENCOPY_CONSTRAINTS,
-                    scheduler,
-                );
-=======
             scheduler.schedule_common_work::<GenCopyNurseryGCWorkContext<VM>>(self);
         } else {
             debug!("Full heap GC");
             scheduler.schedule_common_work::<GenCopyMatureGCWorkContext<VM>>(self);
->>>>>>> 1fc31f60
         }
     }
 
