<<<<<<< HEAD
use super::gc_work::GenImmixMatureProcessEdges;
use crate::plan::generational::gc_work::GenNurseryProcessEdges;
=======
use super::gc_work::{
    GenImmixCopyContext, GenImmixMatureGCWorkContext, GenImmixNurseryGCWorkContext,
};
>>>>>>> 1fc31f60
use crate::plan::generational::global::Gen;
use crate::plan::global::BasePlan;
use crate::plan::global::CommonPlan;
use crate::plan::global::GcStatus;
use crate::plan::immix::gc_work::TraceKind;
use crate::plan::AllocationSemantics;
use crate::plan::Plan;
use crate::plan::PlanConstraints;
use crate::policy::immix::ImmixSpace;
use crate::policy::space::Space;
use crate::scheduler::GCWorkScheduler;
use crate::scheduler::GCWorkerLocalPtr;
use crate::scheduler::*;
use crate::util::alloc::allocators::AllocatorSelector;
use crate::util::heap::layout::heap_layout::Mmapper;
use crate::util::heap::layout::heap_layout::VMMap;
use crate::util::heap::layout::vm_layout_constants::{HEAP_END, HEAP_START};
use crate::util::heap::HeapMeta;
use crate::util::options::UnsafeOptionsWrapper;
use crate::util::VMWorkerThread;
use crate::vm::*;
use crate::policy::immix::ImmixCopyContext;

use enum_map::EnumMap;
use std::sync::atomic::AtomicBool;
use std::sync::atomic::Ordering;
use std::sync::Arc;

/// Generational immix. This implements the functionality of a two-generation copying
/// collector where the higher generation is an immix space.
/// See the PLDI'08 paper by Blackburn and McKinley for a description
/// of the algorithm: http://doi.acm.org/10.1145/1375581.137558.
pub struct GenImmix<VM: VMBinding> {
    /// Generational plan, which includes a nursery space and operations related with nursery.
    pub gen: Gen<VM>,
    /// An immix space as the mature space.
    pub immix: ImmixSpace<VM>,
    /// Whether the last GC was a defrag GC for the immix space.
    // This is not used. It should be used for last_collection_was_exhaustive.
    // TODO: We need to fix this.
    pub last_gc_was_defrag: AtomicBool,
}

pub const GENIMMIX_CONSTRAINTS: PlanConstraints = PlanConstraints {
    // The maximum object size that can be allocated without LOS is restricted by the max immix object size.
    // This might be too restrictive, as our default allocator is bump pointer (nursery allocator) which
    // can allocate objects larger than max immix object size. However, for copying, we haven't implemented
    // copying to LOS so we always copy from nursery to the mature immix space. In this case, we should not
    // allocate objects larger than the max immix object size to nursery as well.
    // TODO: We may want to fix this, as this possibly has negative performance impact.
    max_non_los_default_alloc_bytes: crate::util::rust_util::min_of_usize(
        crate::policy::immix::MAX_IMMIX_OBJECT_SIZE,
        crate::plan::generational::GEN_CONSTRAINTS.max_non_los_default_alloc_bytes,
    ),
    ..crate::plan::generational::GEN_CONSTRAINTS
};

impl<VM: VMBinding> Plan for GenImmix<VM> {
    type VM = VM;

    fn constraints(&self) -> &'static PlanConstraints {
        &GENIMMIX_CONSTRAINTS
    }

    fn create_worker_local(
        &'static self,
        tls: VMWorkerThread,
    ) -> GCWorkerLocalPtr {
        let mut c = ImmixCopyContext {
            plan_constraints: &GENIMMIX_CONSTRAINTS,
            copy_allocator: crate::util::alloc::ImmixAllocator::new(
                crate::util::opaque_pointer::VMThread::UNINITIALIZED,
                Some(&self.immix),
                self,
                false,
            ),
            defrag_allocator: crate::util::alloc::ImmixAllocator::new(
                crate::util::opaque_pointer::VMThread::UNINITIALIZED,
                Some(&self.immix),
                self,
                true,
            )
        };
        c.init(tls);
        GCWorkerLocalPtr::new(c)
    }

    fn last_collection_was_exhaustive(&self) -> bool {
        self.last_gc_was_defrag.load(Ordering::Relaxed)
    }

    fn force_full_heap_collection(&self) {
        self.gen.force_full_heap_collection()
    }

    fn last_collection_full_heap(&self) -> bool {
        self.gen.last_collection_full_heap()
    }

    fn collection_required(&self, space_full: bool, space: &dyn Space<Self::VM>) -> bool
    where
        Self: Sized,
    {
        self.gen.collection_required(self, space_full, space)
    }

    fn gc_init(
        &mut self,
        heap_size: usize,
        vm_map: &'static VMMap,
        scheduler: &Arc<GCWorkScheduler<VM>>,
    ) {
        self.gen.gc_init(heap_size, vm_map, scheduler);
        self.immix.init(vm_map);
    }

    // GenImmixMatureProcessEdges<VM, { TraceKind::Defrag }> and GenImmixMatureProcessEdges<VM, { TraceKind::Fast }>
    // are different types. However, it seems clippy does not recognize the constant type parameter and thinks we have identical blocks
    // in different if branches.
    #[allow(clippy::if_same_then_else)]
    #[allow(clippy::branches_sharing_code)]
    fn schedule_collection(&'static self, scheduler: &GCWorkScheduler<Self::VM>) {
        let is_full_heap = self.request_full_heap_collection();

        self.base().set_collection_kind::<Self>(self);
        self.base().set_gc_status(GcStatus::GcPrepare);
        let defrag = if is_full_heap {
            self.immix.decide_whether_to_defrag(
                self.is_emergency_collection(),
                true,
                self.base().cur_collection_attempts.load(Ordering::SeqCst),
                self.base().is_user_triggered_collection(),
                self.base().options.full_heap_system_gc,
            )
        } else {
            false
        };

        if !is_full_heap {
            debug!("Nursery GC");
<<<<<<< HEAD
            self.common()
                .schedule_common::<Self, GenNurseryProcessEdges<VM, ImmixCopyContext<VM>>, ImmixCopyContext<VM>>(
                    self,
                    &GENIMMIX_CONSTRAINTS,
                    scheduler,
                );
        } else if defrag {
            debug!("Full heap GC Defrag");
            self.common()
                .schedule_common::<Self, GenImmixMatureProcessEdges<VM, { TraceKind::Defrag }>, ImmixCopyContext<VM>>(
=======
            scheduler.schedule_common_work::<GenImmixNurseryGCWorkContext<VM>>(self);
        } else if defrag {
            debug!("Full heap GC Defrag");
            scheduler
                .schedule_common_work::<GenImmixMatureGCWorkContext<VM, { TraceKind::Defrag }>>(
>>>>>>> 1fc31f60
                    self,
                );
        } else {
            debug!("Full heap GC Fast");
<<<<<<< HEAD
            self.common()
                .schedule_common::<Self, GenImmixMatureProcessEdges<VM, { TraceKind::Fast }>, ImmixCopyContext<VM>>(
                    self,
                    &GENIMMIX_CONSTRAINTS,
                    scheduler,
                );
=======
            scheduler
                .schedule_common_work::<GenImmixMatureGCWorkContext<VM, { TraceKind::Fast }>>(self);
>>>>>>> 1fc31f60
        }
    }

    fn get_allocator_mapping(&self) -> &'static EnumMap<AllocationSemantics, AllocatorSelector> {
        &*super::mutator::ALLOCATOR_MAPPING
    }

    fn prepare(&mut self, tls: VMWorkerThread) {
        let full_heap = !self.is_current_gc_nursery();
        self.gen.prepare(tls);
        if full_heap {
            self.immix.prepare(full_heap);
        }
    }

    fn release(&mut self, tls: VMWorkerThread) {
        let full_heap = !self.is_current_gc_nursery();
        self.gen.release(tls);
        if full_heap {
            let did_defrag = self.immix.release(full_heap);
            self.last_gc_was_defrag.store(did_defrag, Ordering::Relaxed);
        } else {
            self.last_gc_was_defrag.store(false, Ordering::Relaxed);
        }
    }

    fn get_collection_reserve(&self) -> usize {
        self.gen.get_collection_reserve() + self.immix.defrag_headroom_pages()
    }

    fn get_pages_used(&self) -> usize {
        self.gen.get_pages_used() + self.immix.reserved_pages()
    }

    /// Return the number of pages avilable for allocation. Assuming all future allocations goes to nursery.
    fn get_pages_avail(&self) -> usize {
        // super.get_pages_avail() / 2 to reserve pages for copying
        (self.get_total_pages() - self.get_pages_reserved()) >> 1
    }

    fn base(&self) -> &BasePlan<VM> {
        &self.gen.common.base
    }

    fn common(&self) -> &CommonPlan<VM> {
        &self.gen.common
    }

    fn generational(&self) -> &Gen<VM> {
        &self.gen
    }

    fn is_current_gc_nursery(&self) -> bool {
        !self.gen.gc_full_heap.load(Ordering::SeqCst)
    }
}

impl<VM: VMBinding> GenImmix<VM> {
    pub fn new(
        vm_map: &'static VMMap,
        mmapper: &'static Mmapper,
        options: Arc<UnsafeOptionsWrapper>,
        scheduler: Arc<GCWorkScheduler<VM>>,
    ) -> Self {
        let mut heap = HeapMeta::new(HEAP_START, HEAP_END);
        // We have no specific side metadata for copying. So just use the ones from generational.
        let global_metadata_specs =
            crate::plan::generational::new_generational_global_metadata_specs::<VM>();
        let immix_space = ImmixSpace::new(
            "immix_mature",
            vm_map,
            mmapper,
            &mut heap,
            scheduler,
            global_metadata_specs.clone(),
        );

        let genimmix = GenImmix {
            gen: Gen::new(
                heap,
                global_metadata_specs,
                &GENIMMIX_CONSTRAINTS,
                vm_map,
                mmapper,
                options,
            ),
            immix: immix_space,
            last_gc_was_defrag: AtomicBool::new(false),
        };

        // Use SideMetadataSanity to check if each spec is valid. This is also needed for check
        // side metadata in extreme_assertions.
        {
            use crate::util::metadata::side_metadata::SideMetadataSanity;
            let mut side_metadata_sanity_checker = SideMetadataSanity::new();
            genimmix
                .gen
                .verify_side_metadata_sanity(&mut side_metadata_sanity_checker);
            genimmix
                .immix
                .verify_side_metadata_sanity(&mut side_metadata_sanity_checker);
        }

        genimmix
    }

    fn request_full_heap_collection(&self) -> bool {
        self.gen
            .request_full_heap_collection(self.get_total_pages(), self.get_pages_reserved())
    }
}<|MERGE_RESOLUTION|>--- conflicted
+++ resolved
@@ -1,11 +1,5 @@
-<<<<<<< HEAD
-use super::gc_work::GenImmixMatureProcessEdges;
-use crate::plan::generational::gc_work::GenNurseryProcessEdges;
-=======
-use super::gc_work::{
-    GenImmixCopyContext, GenImmixMatureGCWorkContext, GenImmixNurseryGCWorkContext,
-};
->>>>>>> 1fc31f60
+use super::gc_work::GenImmixMatureGCWorkContext;
+use super::gc_work::GenImmixNurseryGCWorkContext;
 use crate::plan::generational::global::Gen;
 use crate::plan::global::BasePlan;
 use crate::plan::global::CommonPlan;
@@ -146,39 +140,17 @@
 
         if !is_full_heap {
             debug!("Nursery GC");
-<<<<<<< HEAD
-            self.common()
-                .schedule_common::<Self, GenNurseryProcessEdges<VM, ImmixCopyContext<VM>>, ImmixCopyContext<VM>>(
-                    self,
-                    &GENIMMIX_CONSTRAINTS,
-                    scheduler,
-                );
-        } else if defrag {
-            debug!("Full heap GC Defrag");
-            self.common()
-                .schedule_common::<Self, GenImmixMatureProcessEdges<VM, { TraceKind::Defrag }>, ImmixCopyContext<VM>>(
-=======
             scheduler.schedule_common_work::<GenImmixNurseryGCWorkContext<VM>>(self);
         } else if defrag {
             debug!("Full heap GC Defrag");
             scheduler
                 .schedule_common_work::<GenImmixMatureGCWorkContext<VM, { TraceKind::Defrag }>>(
->>>>>>> 1fc31f60
                     self,
                 );
         } else {
             debug!("Full heap GC Fast");
-<<<<<<< HEAD
-            self.common()
-                .schedule_common::<Self, GenImmixMatureProcessEdges<VM, { TraceKind::Fast }>, ImmixCopyContext<VM>>(
-                    self,
-                    &GENIMMIX_CONSTRAINTS,
-                    scheduler,
-                );
-=======
             scheduler
                 .schedule_common_work::<GenImmixMatureGCWorkContext<VM, { TraceKind::Fast }>>(self);
->>>>>>> 1fc31f60
         }
     }
 
