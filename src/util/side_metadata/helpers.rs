use super::constants::*;
use super::SideMetadataSpec;
use crate::util::heap::layout::vm_layout_constants::LOG_BYTES_IN_CHUNK;
use crate::util::{constants, Address};

#[inline(always)]
pub(crate) fn address_to_meta_chunk_addr(data_addr: Address) -> Address {
    SIDE_METADATA_BASE_ADDRESS
        + ((data_addr.as_usize() & !CHUNK_MASK) >> SIDE_METADATA_WORST_CASE_RATIO_LOG)
}

#[inline(always)]
pub(crate) fn address_to_meta_address(
    metadata_spec: SideMetadataSpec,
    data_addr: Address,
) -> Address {
    let bits_num_log = metadata_spec.log_num_of_bits as i32;
    let log_min_obj_size = metadata_spec.log_min_obj_size as i32;
    let first_offset = if metadata_spec.scope.is_global() {
        metadata_spec.offset
    } else {
        metadata_spec.offset + POLICY_SIDE_METADATA_OFFSET
    };

    let meta_chunk_addr = address_to_meta_chunk_addr(data_addr);
    let internal_addr = data_addr.as_usize() & CHUNK_MASK;
    let rshift = (constants::LOG_BITS_IN_BYTE as i32) + log_min_obj_size - bits_num_log;
    debug_assert!(rshift >= 0);

    let second_offset = internal_addr >> rshift;

    meta_chunk_addr + first_offset + second_offset
}

#[inline(always)]
pub(crate) const fn meta_bytes_per_chunk(log_min_obj_size: usize, log_num_of_bits: usize) -> usize {
    1usize
<<<<<<< HEAD
        << (LOG_BYTES_IN_CHUNK - constants::LOG_BITS_IN_BYTE as usize - log_min_obj_size
=======
        << (LOG_BYTES_IN_CHUNK - (constants::LOG_BITS_IN_BYTE as usize) - log_min_obj_size
>>>>>>> 6217ff6b
            + log_num_of_bits)
}

#[inline(always)]
pub(super) fn meta_byte_lshift(metadata_spec: SideMetadataSpec, data_addr: Address) -> u8 {
    let bits_num_log = metadata_spec.log_num_of_bits;
    if bits_num_log == 3 {
        return 0;
    }
    let rem_shift =
        constants::BITS_IN_WORD - ((constants::LOG_BITS_IN_BYTE as usize) - bits_num_log);
    ((((data_addr.as_usize() >> metadata_spec.log_min_obj_size) << rem_shift) >> rem_shift)
        << bits_num_log) as u8
}

#[inline(always)]
pub(super) fn meta_byte_mask(metadata_spec: SideMetadataSpec) -> u8 {
    let bits_num_log = metadata_spec.log_num_of_bits;
    ((1usize << (1usize << bits_num_log)) - 1) as u8
}

#[cfg(test)]
mod tests {
    use super::address_to_meta_address;
    use crate::util::heap::layout::vm_layout_constants::BYTES_IN_CHUNK;
    use crate::util::side_metadata::constants::*;
    use crate::util::side_metadata::global::*;
    use crate::util::side_metadata::helpers::*;
    use crate::util::Address;

    #[test]
    fn test_side_metadata_address_to_meta_address() {
        let mut gspec = SideMetadataSpec {
            scope: SideMetadataScope::Global,
            offset: 0,
            log_num_of_bits: 0,
            log_min_obj_size: 0,
        };
        let mut lspec = SideMetadataSpec {
            scope: SideMetadataScope::PolicySpecific,
            offset: 0,
            log_num_of_bits: 0,
            log_min_obj_size: 0,
        };

        assert_eq!(
            address_to_meta_address(gspec, unsafe { Address::from_usize(0) }).as_usize(),
            SIDE_METADATA_BASE_ADDRESS.as_usize()
        );
        assert_eq!(
            address_to_meta_address(lspec, unsafe { Address::from_usize(0) }).as_usize(),
            (SIDE_METADATA_BASE_ADDRESS + POLICY_SIDE_METADATA_OFFSET).as_usize()
        );

        assert_eq!(
            address_to_meta_address(gspec, unsafe { Address::from_usize(BYTES_IN_CHUNK >> 1) })
                .as_usize(),
            SIDE_METADATA_BASE_ADDRESS.as_usize() + (meta_bytes_per_chunk(0, 0) >> 1)
        );
        assert_eq!(
            address_to_meta_address(lspec, unsafe { Address::from_usize(BYTES_IN_CHUNK >> 1) })
                .as_usize(),
            (SIDE_METADATA_BASE_ADDRESS + POLICY_SIDE_METADATA_OFFSET).as_usize()
                + (meta_bytes_per_chunk(0, 0) >> 1)
        );

        gspec.log_min_obj_size = 2;
        lspec.log_min_obj_size = 1;

        assert_eq!(
            address_to_meta_address(gspec, unsafe { Address::from_usize(BYTES_IN_CHUNK >> 1) })
                .as_usize(),
            SIDE_METADATA_BASE_ADDRESS.as_usize() + (meta_bytes_per_chunk(2, 0) >> 1)
        );
        assert_eq!(
            address_to_meta_address(lspec, unsafe { Address::from_usize(BYTES_IN_CHUNK >> 1) })
                .as_usize(),
            (SIDE_METADATA_BASE_ADDRESS + POLICY_SIDE_METADATA_OFFSET).as_usize()
                + (meta_bytes_per_chunk(1, 0) >> 1)
        );

        gspec.log_num_of_bits = 1;
        lspec.log_num_of_bits = 3;

        assert_eq!(
            address_to_meta_address(gspec, unsafe { Address::from_usize(BYTES_IN_CHUNK >> 1) })
                .as_usize(),
            SIDE_METADATA_BASE_ADDRESS.as_usize() + (meta_bytes_per_chunk(2, 1) >> 1)
        );
        assert_eq!(
            address_to_meta_address(lspec, unsafe { Address::from_usize(BYTES_IN_CHUNK >> 1) })
                .as_usize(),
            (SIDE_METADATA_BASE_ADDRESS + POLICY_SIDE_METADATA_OFFSET).as_usize()
                + (meta_bytes_per_chunk(1, 3) >> 1)
        );
    }

    #[test]
    fn test_side_metadata_meta_byte_mask() {
        let mut spec = SideMetadataSpec {
            scope: SideMetadataScope::Global,
            offset: 0,
            log_num_of_bits: 0,
            log_min_obj_size: 0,
        };

        assert_eq!(meta_byte_mask(spec), 1);

        spec.log_num_of_bits = 1;
        assert_eq!(meta_byte_mask(spec), 3);
        spec.log_num_of_bits = 2;
        assert_eq!(meta_byte_mask(spec), 15);
        spec.log_num_of_bits = 3;
        assert_eq!(meta_byte_mask(spec), 255);
    }

    #[test]
    fn test_side_metadata_meta_byte_lshift() {
        let mut spec = SideMetadataSpec {
            scope: SideMetadataScope::Global,
            offset: 0,
            log_num_of_bits: 0,
            log_min_obj_size: 0,
        };

        assert_eq!(meta_byte_lshift(spec, unsafe { Address::from_usize(0) }), 0);
        assert_eq!(meta_byte_lshift(spec, unsafe { Address::from_usize(5) }), 5);
        assert_eq!(
            meta_byte_lshift(spec, unsafe { Address::from_usize(15) }),
            7
        );

        spec.log_num_of_bits = 2;

        assert_eq!(meta_byte_lshift(spec, unsafe { Address::from_usize(0) }), 0);
        assert_eq!(meta_byte_lshift(spec, unsafe { Address::from_usize(5) }), 4);
        assert_eq!(
            meta_byte_lshift(spec, unsafe { Address::from_usize(15) }),
            4
        );
        assert_eq!(
            meta_byte_lshift(spec, unsafe { Address::from_usize(0x10010) }),
            0
        );
    }

    #[test]
    fn test_side_metadata_meta_bytes_per_chunk() {
        let ch_sz = BYTES_IN_CHUNK;
        let bw = constants::BITS_IN_BYTE;
        assert_eq!(meta_bytes_per_chunk(0, 0), ch_sz / bw);
        assert_eq!(meta_bytes_per_chunk(3, 0), (ch_sz / bw) >> 3);
        assert_eq!(meta_bytes_per_chunk(0, 3), (ch_sz / bw) << 3);
    }
}<|MERGE_RESOLUTION|>--- conflicted
+++ resolved
@@ -35,11 +35,7 @@
 #[inline(always)]
 pub(crate) const fn meta_bytes_per_chunk(log_min_obj_size: usize, log_num_of_bits: usize) -> usize {
     1usize
-<<<<<<< HEAD
-        << (LOG_BYTES_IN_CHUNK - constants::LOG_BITS_IN_BYTE as usize - log_min_obj_size
-=======
         << (LOG_BYTES_IN_CHUNK - (constants::LOG_BITS_IN_BYTE as usize) - log_min_obj_size
->>>>>>> 6217ff6b
             + log_num_of_bits)
 }
 
