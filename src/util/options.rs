--- conflicted
+++ resolved
@@ -21,9 +21,6 @@
         SemiSpace,
         GenCopy,
         MarkSweep,
-<<<<<<< HEAD
-        Page,
-=======
         PageProtect,
     }
 }
@@ -69,7 +66,6 @@
 
     fn from_str(s: &str) -> Result<Self, Self::Err> {
         PerfEventOptions::parse_perf_events(s).map(|events| PerfEventOptions { events })
->>>>>>> a8499062
     }
 }
 
