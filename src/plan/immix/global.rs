use super::gc_work::{ImmixCopyContext, ImmixProcessEdges, TraceKind};
use super::mutator::ALLOCATOR_MAPPING;
use crate::plan::global::BasePlan;
use crate::plan::global::CommonPlan;
use crate::plan::global::GcStatus;
use crate::plan::AllocationSemantics;
use crate::plan::Plan;
use crate::plan::PlanConstraints;
use crate::policy::space::Space;
use crate::scheduler::gc_work::*;
use crate::util::alloc::allocators::AllocatorSelector;
#[cfg(feature = "analysis")]
use crate::util::analysis::GcHookWork;
use crate::util::heap::layout::heap_layout::Mmapper;
use crate::util::heap::layout::heap_layout::VMMap;
use crate::util::heap::layout::vm_layout_constants::{HEAP_END, HEAP_START};
use crate::util::heap::HeapMeta;
<<<<<<< HEAD
use crate::util::metadata;
use crate::util::metadata::side_metadata::{SideMetadataContext, SideMetadataSanity};
=======
use crate::util::metadata::side_metadata::SideMetadataContext;
use crate::util::metadata::side_metadata::SideMetadataSanity;
>>>>>>> f006c71f
use crate::util::options::UnsafeOptionsWrapper;
#[cfg(feature = "sanity")]
use crate::util::sanity::sanity_checker::*;
use crate::vm::ObjectModel;
use crate::vm::VMBinding;
use crate::{
    mmtk::MMTK,
    policy::immix::{block::Block, ImmixSpace},
    util::opaque_pointer::VMWorkerThread,
};
use crate::{scheduler::*, BarrierSelector};
use std::sync::Arc;

use atomic::Ordering;
use enum_map::EnumMap;

pub const ALLOC_IMMIX: AllocationSemantics = AllocationSemantics::Default;

pub struct Immix<VM: VMBinding> {
    pub immix_space: ImmixSpace<VM>,
    pub common: CommonPlan<VM>,
}

pub fn get_immix_constraints() -> &'static PlanConstraints {
    static mut C: PlanConstraints = IMMIX_CONSTRAINTS_;
    unsafe {
        if None == option_env!("FLB_KIND") && crate::plan::barriers::BARRIER_MEASUREMENT {
            C.barrier = BarrierSelector::NoBarrier
        }
        if option_env!("IX_OBJ_BARRIER").is_some() && crate::plan::barriers::BARRIER_MEASUREMENT {
            C.barrier = BarrierSelector::ObjectBarrier
        }
        &C
    }
}

pub const IMMIX_CONSTRAINTS_: PlanConstraints = PlanConstraints {
    moves_objects: true,
    gc_header_bits: 2,
    gc_header_words: 0,
    num_specialized_scans: 1,
    /// Max immix object size is half of a block.
    max_non_los_default_alloc_bytes: Block::BYTES >> 1,
    barrier: BarrierSelector::FieldLoggingBarrier,
    ..PlanConstraints::default()
};

impl<VM: VMBinding> Plan for Immix<VM> {
    type VM = VM;

    fn collection_required(&self, space_full: bool, space: &dyn Space<Self::VM>) -> bool {
        self.base().collection_required(self, space_full, space)
    }

    fn concurrent_collection_required(&self) -> bool {
        super::CONCURRENT_MARKING
            && self.base().gc_status() == GcStatus::NotInGC
            && self.get_pages_reserved() * 100 / 45 > self.get_total_pages()
    }

    fn constraints(&self) -> &'static PlanConstraints {
        get_immix_constraints()
    }

    fn create_worker_local(
        &self,
        tls: VMWorkerThread,
        mmtk: &'static MMTK<Self::VM>,
    ) -> GCWorkerLocalPtr {
        let mut c = ImmixCopyContext::new(mmtk);
        c.init(tls);
        GCWorkerLocalPtr::new(c)
    }

    fn gc_init(
        &mut self,
        heap_size: usize,
        vm_map: &'static VMMap,
        scheduler: &Arc<GCWorkScheduler<VM>>,
    ) {
        if option_env!("IX_OBJ_BARRIER").is_some() {
            println!("IX_OBJ_BARRIER");
            assert!(crate::plan::barriers::BARRIER_MEASUREMENT);
        } else {
            let flb = option_env!("FLB_KIND");
            println!("FLB_KIND: {:?}", flb);
            assert!(flb == None || flb == Some("SATB") || flb == Some("IU"));
        }
        self.common.gc_init(heap_size, vm_map, scheduler);
        self.immix_space.init(vm_map);
    }

    fn schedule_collection(&'static self, scheduler: &GCWorkScheduler<VM>, concurrent: bool) {
        self.base().set_collection_kind();
        self.base().set_gc_status(GcStatus::GcPrepare);
        let in_defrag = self.immix_space.decide_whether_to_defrag(
            self.is_emergency_collection(),
            true,
            self.base().cur_collection_attempts.load(Ordering::SeqCst),
            self.base().is_user_triggered_collection(),
            self.base().options.full_heap_system_gc,
        );
        // Stop & scan mutators (mutator scanning can happen before STW)
        // The blocks are not identical, clippy is wrong. Probably it does not recognize the constant type parameter.
        #[allow(clippy::if_same_then_else)]
        // The two StopMutators have different types parameters, thus we cannot extract the common code before add().
        #[allow(clippy::branches_sharing_code)]
        if in_defrag {
            scheduler.work_buckets[WorkBucketStage::Unconstrained]
                .add(StopMutators::<ImmixProcessEdges<VM, { TraceKind::Defrag }>>::new());
        } else {
            scheduler.work_buckets[WorkBucketStage::Unconstrained]
                .add(StopMutators::<ImmixProcessEdges<VM, { TraceKind::Fast }>>::new());
        }
        // Prepare global/collectors/mutators
        if concurrent {
            scheduler.work_buckets[WorkBucketStage::PreClosure].add(ConcurrentWorkStart);
            scheduler.work_buckets[WorkBucketStage::PostClosure].add(ConcurrentWorkEnd::<
                ImmixProcessEdges<VM, { TraceKind::Fast }>,
            >::new());
        }
        scheduler.work_buckets[WorkBucketStage::Prepare]
            .add(Prepare::<Self, ImmixCopyContext<VM>>::new(self));
        // The blocks are not identical, clippy is wrong. Probably it does not recognize the constant type parameter.
        #[allow(clippy::if_same_then_else)]
        // The two StopMutators have different types parameters, thus we cannot extract the common code before add().
        #[allow(clippy::branches_sharing_code)]
        if in_defrag {
            scheduler.work_buckets[WorkBucketStage::RefClosure].add(ProcessWeakRefs::<
                ImmixProcessEdges<VM, { TraceKind::Defrag }>,
            >::new());
        } else {
            scheduler.work_buckets[WorkBucketStage::RefClosure]
                .add(ProcessWeakRefs::<ImmixProcessEdges<VM, { TraceKind::Fast }>>::new());
        }
        scheduler.work_buckets[WorkBucketStage::RefClosure].add(FlushMutators::<VM>::new());
        // Release global/collectors/mutators
        scheduler.work_buckets[WorkBucketStage::Release]
            .add(Release::<Self, ImmixCopyContext<VM>>::new(self));
        // Analysis routine that is ran. It is generally recommended to take advantage
        // of the scheduling system we have in place for more performance
        #[cfg(feature = "analysis")]
        scheduler.work_buckets[WorkBucketStage::Unconstrained].add(GcHookWork);
        // Resume mutators
        #[cfg(feature = "sanity")]
        scheduler.work_buckets[WorkBucketStage::Final]
            .add(ScheduleSanityGC::<Self, ImmixCopyContext<VM>>::new(self));
        scheduler.set_finalizer(Some(EndOfGC));
    }

    fn get_allocator_mapping(&self) -> &'static EnumMap<AllocationSemantics, AllocatorSelector> {
        &*ALLOCATOR_MAPPING
    }

    fn prepare(&mut self, tls: VMWorkerThread) {
        self.common.prepare(tls, true);
        self.immix_space.prepare();
    }

    fn release(&mut self, tls: VMWorkerThread) {
        self.common.release(tls, true);
        // release the collected region
        self.immix_space.release();
    }

    fn get_collection_reserve(&self) -> usize {
        self.immix_space.defrag_headroom_pages()
    }

    fn get_pages_used(&self) -> usize {
        self.immix_space.reserved_pages() + self.common.get_pages_used()
    }

    fn base(&self) -> &BasePlan<VM> {
        &self.common.base
    }

    fn common(&self) -> &CommonPlan<VM> {
        &self.common
    }
}

impl<VM: VMBinding> Immix<VM> {
    pub fn new(
        vm_map: &'static VMMap,
        mmapper: &'static Mmapper,
        options: Arc<UnsafeOptionsWrapper>,
        scheduler: Arc<GCWorkScheduler<VM>>,
    ) -> Self {
        let mut heap = HeapMeta::new(HEAP_START, HEAP_END);
<<<<<<< HEAD
        let immix_specs = if get_immix_constraints().barrier != BarrierSelector::NoBarrier
            || crate::plan::barriers::BARRIER_MEASUREMENT
        {
            metadata::extract_side_metadata(&[*VM::VMObjectModel::GLOBAL_LOG_BIT_SPEC])
        } else {
            vec![]
        };
        let global_metadata_specs = SideMetadataContext::new_global_specs(&immix_specs);
=======
        let global_metadata_specs = SideMetadataContext::new_global_specs(&[]);
>>>>>>> f006c71f
        let immix = Immix {
            immix_space: ImmixSpace::new(
                "immix",
                vm_map,
                mmapper,
                &mut heap,
                scheduler,
                global_metadata_specs.clone(),
            ),
            common: CommonPlan::new(
                vm_map,
                mmapper,
                options,
                heap,
<<<<<<< HEAD
                get_immix_constraints(),
                global_metadata_specs.clone(),
=======
                &IMMIX_CONSTRAINTS,
                global_metadata_specs,
>>>>>>> f006c71f
            ),
        };

        {
            let mut side_metadata_sanity_checker = SideMetadataSanity::new();
            immix
                .common
                .verify_side_metadata_sanity(&mut side_metadata_sanity_checker);
            immix
                .immix_space
                .verify_side_metadata_sanity(&mut side_metadata_sanity_checker);
        }

        immix
    }
}<|MERGE_RESOLUTION|>--- conflicted
+++ resolved
@@ -15,13 +15,8 @@
 use crate::util::heap::layout::heap_layout::VMMap;
 use crate::util::heap::layout::vm_layout_constants::{HEAP_END, HEAP_START};
 use crate::util::heap::HeapMeta;
-<<<<<<< HEAD
 use crate::util::metadata;
 use crate::util::metadata::side_metadata::{SideMetadataContext, SideMetadataSanity};
-=======
-use crate::util::metadata::side_metadata::SideMetadataContext;
-use crate::util::metadata::side_metadata::SideMetadataSanity;
->>>>>>> f006c71f
 use crate::util::options::UnsafeOptionsWrapper;
 #[cfg(feature = "sanity")]
 use crate::util::sanity::sanity_checker::*;
@@ -212,7 +207,6 @@
         scheduler: Arc<GCWorkScheduler<VM>>,
     ) -> Self {
         let mut heap = HeapMeta::new(HEAP_START, HEAP_END);
-<<<<<<< HEAD
         let immix_specs = if get_immix_constraints().barrier != BarrierSelector::NoBarrier
             || crate::plan::barriers::BARRIER_MEASUREMENT
         {
@@ -221,9 +215,6 @@
             vec![]
         };
         let global_metadata_specs = SideMetadataContext::new_global_specs(&immix_specs);
-=======
-        let global_metadata_specs = SideMetadataContext::new_global_specs(&[]);
->>>>>>> f006c71f
         let immix = Immix {
             immix_space: ImmixSpace::new(
                 "immix",
@@ -238,13 +229,8 @@
                 mmapper,
                 options,
                 heap,
-<<<<<<< HEAD
                 get_immix_constraints(),
-                global_metadata_specs.clone(),
-=======
-                &IMMIX_CONSTRAINTS,
                 global_metadata_specs,
->>>>>>> f006c71f
             ),
         };
 
