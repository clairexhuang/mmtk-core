name: Binding Tests

on:
  pull_request:
    types: [opened, synchronize, reopened, labeled]
    branches:
      - master

# disable this workflow
# on:
#   push:
#     branches-ignore:
#       - '**'

jobs:
  # v8-binding-test:
  #   runs-on: [self-hosted, linux, freq-scaling-off]
  #   timeout-minutes: 60
  #   if: contains(github.event.pull_request.labels.*.name, 'PR-testing')
  #   steps:
  #     - name: Checkout MMTk Core
  #       uses: actions/checkout@v2
  #       with:
  #         path: mmtk-core
  #     - name: Check Binding Revision
  #       uses: qinsoon/comment-env-vars@1.0.3
  #       with:
  #         token: ${{ secrets.GITHUB_TOKEN }}
  #         default_env: 'V8_BINDING_REF=master'
  #     - name: Checkout V8 Binding
  #       uses: actions/checkout@v2
  #       with:
  #         repository: mmtk/mmtk-v8
  #         token: ${{ secrets.GITHUB_TOKEN }}
  #         path: mmtk-v8
  #         ref: ${{ env.V8_BINDING_REF }}
  #     - name: Overwrite MMTk core in V8 binding
  #       run: |
  #         rm -rf mmtk-v8/repos/*
  #         mkdir -p mmtk-v8/repos/mmtk-core
  #         cp -r mmtk-core/* mmtk-v8/repos/mmtk-core
  #     - name: Setup Rust Toolchain
  #       run: echo "RUSTUP_TOOLCHAIN=`cat mmtk-core/rust-toolchain`" >> $GITHUB_ENV
  #     - name: Setup
  #       run: |
  #         cd mmtk-v8
  #         ./.github/scripts/ci-setup.sh
  #         sed -i 's/^mmtk[[:space:]]=/#ci:mmtk=/g' mmtk/Cargo.toml
  #         sed -i 's/^#[[:space:]]mmtk/mmtk/g' mmtk/Cargo.toml
  #     - name: Test
  #       run: |
  #         cd mmtk-v8
  #         export RUST_BACKTRACE=1
  #         export V8_ROOT=$GITHUB_WORKSPACE/v8_deps
  #         .github/scripts/ci-test.sh
  #         .github/scripts/ci-style.sh

  # JikesRVM
<<<<<<< HEAD
  # jikesrvm-binding-test:
  #   runs-on: ubuntu-18.04
  #   timeout-minutes: 90
  #   if: contains(github.event.pull_request.labels.*.name, 'PR-testing')
  #   steps:
  #     - name: Checkout MMTk Core
  #       uses: actions/checkout@v2
  #       with:
  #         path: mmtk-core
  #     - name: Check Binding Revision
  #       uses: qinsoon/comment-env-vars@1.0.3
  #       with:
  #         token: ${{ secrets.GITHUB_TOKEN }}
  #         default_env: 'JIKESRVM_BINDING_REF=master'
  #     - name: Checkout JikesRVM Binding
  #       uses: actions/checkout@v2
  #       with:
  #         repository: mmtk/mmtk-jikesrvm
  #         token: ${{ secrets.GITHUB_TOKEN }}
  #         path: mmtk-jikesrvm
  #         submodules: true
  #         ref: ${{ env.JIKESRVM_BINDING_REF }}
  #     - name: Overwrite MMTk core in JikesRVM binding
  #       run: |
  #         cp -r mmtk-core mmtk-jikesrvm/repos
  #     - name: Setup Rust Toolchain
  #       run: echo "RUSTUP_TOOLCHAIN=`cat mmtk-core/rust-toolchain`" >> $GITHUB_ENV
  #     - name: Setup
  #       run: |
  #         cd mmtk-jikesrvm
  #         ./.github/scripts/ci-setup.sh
  #         sed -i 's/^mmtk[[:space:]]=/#ci:mmtk=/g' mmtk/Cargo.toml
  #         sed -i 's/^#[[:space:]]mmtk/mmtk/g' mmtk/Cargo.toml
  #     - name: Test
  #       run: |
  #         cd mmtk-jikesrvm
  #         export RUST_BACKTRACE=1
  #         ./.github/scripts/ci-test.sh
  #         ./.github/scripts/ci-style.sh
  jikesrvm-perf-compare:
    runs-on: [self-hosted, Linux, freq-scaling-off]
    timeout-minutes: 1440
    if: contains(github.event.pull_request.labels.*.name, 'PR-benchmarking')
    steps:
      - name: Check Revisions
        uses: qinsoon/comment-env-vars@1.0.3
        with:
          token: ${{ secrets.GITHUB_TOKEN }}
          default_env: 'JIKESRVM_BINDING_TRUNK_REF=master,MMTK_CORE_TRUNK_REF=master,JIKESRVM_BINDING_BRANCH_REF=master,MMTK_CORE_BRANCH_REF=${{ github.event.pull_request.head.sha }}'
      # Trunk
      # - binding
      - name: Checkout JikesRVM Binding Trunk
        uses: actions/checkout@v2
        with:
          repository: mmtk/mmtk-jikesrvm
          token: ${{ secrets.GITHUB_TOKEN }}
          path: mmtk-jikesrvm-trunk
          submodules: true
          ref: ${{ env.JIKESRVM_BINDING_TRUNK_REF }}
      # - core
      - name: Checkout MMTk Core
        uses: actions/checkout@v2
        with:
          ref: ${{ env.MMTK_CORE_TRUNK_REF }}
          path: mmtk-core-trunk
      # Branch
      # - binding
      - name: Checkout JikesRVM Binding Branch
        uses: actions/checkout@v2
        with:
          repository: mmtk/mmtk-jikesrvm
          token: ${{ secrets.GITHUB_TOKEN }}
          path: mmtk-jikesrvm-branch
          submodules: true
          ref: ${{ env.JIKESRVM_BINDING_BRANCH_REF }}
      # - core
      - name: Checkout MMTk Core
        uses: actions/checkout@v2
        with:
          ref: ${{ env.MMTK_CORE_BRANCH_REF }}
          path: mmtk-core-branch
      # Checkout perf-kit
      - name: Checkout Perf Kit
        uses: actions/checkout@v2
        with:
          repository: mmtk/ci-perf-kit
          token: ${{ secrets.CI_ACCESS_TOKEN }}
          ref: "running-ng"
          path: ci-perf-kit
          submodules: true
      # setup
      # Use rust-toolchain in the trunk (it doesnt matter much - if the toolchains defined in the trunk and the branch are different, we cant run anyway)
      - name: Setup Rust Toolchain
        run: echo "RUSTUP_TOOLCHAIN=`cat mmtk-core-trunk/rust-toolchain`" >> $GITHUB_ENV
      - name: Setup
        run: |
          mkdir -p ci-perf-kit/running/benchmarks/dacapo
          cp /usr/share/benchmarks/dacapo/dacapo-2006-10-MR2.jar ci-perf-kit/running/benchmarks/dacapo/
      # run compare
      - name: Compare Performance
        id: run
        run: |
          JAVA_HOME=/usr/lib/jvm/java-1.8.0-openjdk-amd64 ./ci-perf-kit/scripts/jikesrvm-compare.sh mmtk-jikesrvm-trunk/ mmtk-core-trunk/ mmtk-jikesrvm-branch/ mmtk-core-branch/ jikesrvm-compare-report.md
      # set report.md to output
      - uses: pCYSl5EDgo/cat@master
        id: cat
        with:
          path: jikesrvm-compare-report.md
      # upload run results
      - uses: actions/upload-artifact@v2
        with:
          name: jikesrvm-log
          path: ci-perf-kit/logs-ng
      - uses: actions/upload-artifact@v2
        with:
          name: jikesrvm-compare-report.md
          path: jikesrvm-compare-report.md
      # report
      - name: Result
        if: always()
        uses: thollander/actions-comment-pull-request@main
        with:
          GITHUB_TOKEN: ${{ secrets.GITHUB_TOKEN }}
          message: ${{ steps.cat.outputs.text }}
      # Cleanup logs (this is necessary for self-hosted runners)
      - name: Clean up logs and reports
        if: always()
        run: |
          rm -rf ci-perf-kit/logs-ng
          rm jikesrvm-compare-report.md

  # OpenJDK
  # openjdk-binding-test:
  #   runs-on: ubuntu-18.04
  #   timeout-minutes: 240
  #   if: contains(github.event.pull_request.labels.*.name, 'PR-testing')
  #   steps:
  #     - name: Checkout MMTk Core
  #       uses: actions/checkout@v2
  #       with:
  #         path: mmtk-core
  #     - name: Check Binding Revision
  #       uses: qinsoon/comment-env-vars@1.0.3
  #       with:
  #         token: ${{ secrets.GITHUB_TOKEN }}
  #         default_env: 'OPENJDK_BINDING_REF=master'
  #     - name: Checkout OpenJDK Binding
  #       uses: actions/checkout@v2
  #       with:
  #         repository: mmtk/mmtk-openjdk
  #         token: ${{ secrets.GITHUB_TOKEN }}
  #         path: mmtk-openjdk
  #         submodules: true
  #         ref: ${{ env.OPENJDK_BINDING_REF }}
  #     - name: Overwrite MMTk core in openjdk binding
  #       run: cp -r mmtk-core mmtk-openjdk/repos/
  #     - name: Setup Rust Toolchain
  #       run: echo "RUSTUP_TOOLCHAIN=`cat mmtk-core/rust-toolchain`" >> $GITHUB_ENV
  #     - name: Setup
  #       run: |
  #         cd mmtk-openjdk
  #         ./.github/scripts/ci-setup.sh
  #         sed -i 's/^mmtk[[:space:]]=/#ci:mmtk=/g' mmtk/Cargo.toml
  #         sed -i 's/^#[[:space:]]mmtk/mmtk/g' mmtk/Cargo.toml
  #     - name: Test
  #       run: |
  #         cd mmtk-openjdk
  #         export RUST_BACKTRACE=1
  #         ./.github/scripts/ci-test.sh
  #         ./.github/scripts/ci-style.sh
  openjdk-perf-compare:
    runs-on: [self-hosted, Linux, freq-scaling-off]
    timeout-minutes: 1440
    if: contains(github.event.pull_request.labels.*.name, 'PR-benchmarking')
    steps:
      - name: Check Revisions
        uses: qinsoon/comment-env-vars@1.0.3
        with:
          token: ${{ secrets.GITHUB_TOKEN }}
          default_env: 'OPENJDK_BINDING_TRUNK_REF=master,MMTK_CORE_TRUNK_REF=master,OPENJDK_BINDING_BRANCH_REF=master,MMTK_CORE_BRANCH_REF=${{ github.event.pull_request.head.sha }}'
      # Trunk
      # - binding
      - name: Checkout OpenJDK Binding Trunk
        uses: actions/checkout@v2
        with:
          repository: mmtk/mmtk-openjdk
          token: ${{ secrets.GITHUB_TOKEN }}
          path: mmtk-openjdk-trunk
          submodules: true
          ref: ${{ env.OPENJDK_BINDING_TRUNK_REF }}
      # -core
      - name: Checkout MMTk Core
        uses: actions/checkout@v2
        with:
          ref: ${{ env.MMTK_CORE_TRUNK_REF }}
          path: mmtk-core-trunk
      # Branch
      # - binding
      - name: Checkout OpenJDK Binding Branch
        uses: actions/checkout@v2
        with:
          repository: mmtk/mmtk-openjdk
          token: ${{ secrets.GITHUB_TOKEN }}
          path: mmtk-openjdk-branch
          submodules: true
          ref: ${{ env.OPENJDK_BINDING_BRANCH_REF }}
      # - core
      - name: Checkout MMTk Core
        uses: actions/checkout@v2
        with:
          ref: ${{ env.MMTK_CORE_BRANCH_REF }}
          path: mmtk-core-branch
      # checkout perf-kit
      - name: Checkout Perf Kit
        uses: actions/checkout@v2
        with:
          repository: mmtk/ci-perf-kit
          token: ${{ secrets.CI_ACCESS_TOKEN }}
          ref: "running-ng"
          path: ci-perf-kit
          submodules: true
      # setup
      # Use rust-toolchain in the trunk (it doesnt matter much - if the toolchains defined in the trunk and the branch are different, we cant run anyway)
      - name: Setup Rust Toolchain
        run: echo "RUSTUP_TOOLCHAIN=`cat mmtk-core-trunk/rust-toolchain`" >> $GITHUB_ENV
      - name: Setup
        run: |
          mkdir -p ci-perf-kit/running/benchmarks/dacapo
          cp /usr/share/benchmarks/dacapo/dacapo-2006-10-MR2.jar ci-perf-kit/running/benchmarks/dacapo/
      # run compare
      - name: Compare Performance
        id: run
        run: |
          ./ci-perf-kit/scripts/openjdk-compare.sh mmtk-openjdk-trunk/ mmtk-core-trunk/ mmtk-openjdk-branch/ mmtk-core-branch/ openjdk-compare-report.md
      # set report.md to output
      - uses: pCYSl5EDgo/cat@master
        id: cat
        with:
          path: openjdk-compare-report.md
      # upload run results
      - uses: actions/upload-artifact@v2
        with:
          name: openjdk-log
          path: ci-perf-kit/logs-ng
      - uses: actions/upload-artifact@v2
        with:
          name: openjdk-compare-report.md
          path: openjdk-compare-report.md
      # report
      - name: Result
        if: always()
        uses: thollander/actions-comment-pull-request@main
        with:
          GITHUB_TOKEN: ${{ secrets.GITHUB_TOKEN }}
          message: ${{ steps.cat.outputs.text }}
      # Cleanup logs (this is necessary for self-hosted runners)
      - name: Clean up logs and reports
        if: always()
        run: |
          rm -rf ci-perf-kit/logs-ng
          rm openjdk-compare-report.md
=======
  jikesrvm-binding-test:
    runs-on: ubuntu-18.04
    timeout-minutes: 90
    if: contains(github.event.pull_request.labels.*.name, 'PR-testing')
    steps:
      - name: Checkout MMTk Core
        uses: actions/checkout@v2
        with:
          path: mmtk-core
      - name: Check Binding Revision
        uses: qinsoon/comment-env-vars@1.0.3
        with:
          token: ${{ secrets.GITHUB_TOKEN }}
          default_env: 'JIKESRVM_BINDING_REF=master'
      - name: Checkout JikesRVM Binding
        uses: actions/checkout@v2
        with:
          repository: mmtk/mmtk-jikesrvm
          token: ${{ secrets.GITHUB_TOKEN }}
          path: mmtk-jikesrvm
          submodules: true
          ref: ${{ env.JIKESRVM_BINDING_REF }}
      - name: Overwrite MMTk core in JikesRVM binding
        run: |
          cp -r mmtk-core mmtk-jikesrvm/repos
      - name: Setup Rust Toolchain
        run: echo "RUSTUP_TOOLCHAIN=`cat mmtk-core/rust-toolchain`" >> $GITHUB_ENV
      - name: Setup
        run: |
          cd mmtk-jikesrvm
          ./.github/scripts/ci-setup.sh
          sed -i 's/^mmtk[[:space:]]=/#ci:mmtk=/g' mmtk/Cargo.toml
          sed -i 's/^#[[:space:]]mmtk/mmtk/g' mmtk/Cargo.toml
      - name: Test
        run: |
          cd mmtk-jikesrvm
          export RUST_BACKTRACE=1
          ./.github/scripts/ci-test.sh
          ./.github/scripts/ci-style.sh

  # OpenJDK
  openjdk-binding-test:
    runs-on: ubuntu-18.04
    timeout-minutes: 240
    if: contains(github.event.pull_request.labels.*.name, 'PR-testing')
    steps:
      - name: Checkout MMTk Core
        uses: actions/checkout@v2
        with:
          path: mmtk-core
      - name: Check Binding Revision
        uses: qinsoon/comment-env-vars@1.0.3
        with:
          token: ${{ secrets.GITHUB_TOKEN }}
          default_env: 'OPENJDK_BINDING_REF=master'
      - name: Checkout OpenJDK Binding
        uses: actions/checkout@v2
        with:
          repository: mmtk/mmtk-openjdk
          token: ${{ secrets.GITHUB_TOKEN }}
          path: mmtk-openjdk
          submodules: true
          ref: ${{ env.OPENJDK_BINDING_REF }}
      - name: Overwrite MMTk core in openjdk binding
        run: cp -r mmtk-core mmtk-openjdk/repos/
      - name: Setup Rust Toolchain
        run: echo "RUSTUP_TOOLCHAIN=`cat mmtk-core/rust-toolchain`" >> $GITHUB_ENV
      - name: Setup
        run: |
          cd mmtk-openjdk
          ./.github/scripts/ci-setup.sh
          sed -i 's/^mmtk[[:space:]]=/#ci:mmtk=/g' mmtk/Cargo.toml
          sed -i 's/^#[[:space:]]mmtk/mmtk/g' mmtk/Cargo.toml
      - name: Test
        run: |
          cd mmtk-openjdk
          export RUST_BACKTRACE=1
          ./.github/scripts/ci-test.sh
          ./.github/scripts/ci-style.sh
>>>>>>> c2522c0f
<|MERGE_RESOLUTION|>--- conflicted
+++ resolved
@@ -56,7 +56,6 @@
   #         .github/scripts/ci-style.sh
 
   # JikesRVM
-<<<<<<< HEAD
   # jikesrvm-binding-test:
   #   runs-on: ubuntu-18.04
   #   timeout-minutes: 90
@@ -317,85 +316,4 @@
         if: always()
         run: |
           rm -rf ci-perf-kit/logs-ng
-          rm openjdk-compare-report.md
-=======
-  jikesrvm-binding-test:
-    runs-on: ubuntu-18.04
-    timeout-minutes: 90
-    if: contains(github.event.pull_request.labels.*.name, 'PR-testing')
-    steps:
-      - name: Checkout MMTk Core
-        uses: actions/checkout@v2
-        with:
-          path: mmtk-core
-      - name: Check Binding Revision
-        uses: qinsoon/comment-env-vars@1.0.3
-        with:
-          token: ${{ secrets.GITHUB_TOKEN }}
-          default_env: 'JIKESRVM_BINDING_REF=master'
-      - name: Checkout JikesRVM Binding
-        uses: actions/checkout@v2
-        with:
-          repository: mmtk/mmtk-jikesrvm
-          token: ${{ secrets.GITHUB_TOKEN }}
-          path: mmtk-jikesrvm
-          submodules: true
-          ref: ${{ env.JIKESRVM_BINDING_REF }}
-      - name: Overwrite MMTk core in JikesRVM binding
-        run: |
-          cp -r mmtk-core mmtk-jikesrvm/repos
-      - name: Setup Rust Toolchain
-        run: echo "RUSTUP_TOOLCHAIN=`cat mmtk-core/rust-toolchain`" >> $GITHUB_ENV
-      - name: Setup
-        run: |
-          cd mmtk-jikesrvm
-          ./.github/scripts/ci-setup.sh
-          sed -i 's/^mmtk[[:space:]]=/#ci:mmtk=/g' mmtk/Cargo.toml
-          sed -i 's/^#[[:space:]]mmtk/mmtk/g' mmtk/Cargo.toml
-      - name: Test
-        run: |
-          cd mmtk-jikesrvm
-          export RUST_BACKTRACE=1
-          ./.github/scripts/ci-test.sh
-          ./.github/scripts/ci-style.sh
-
-  # OpenJDK
-  openjdk-binding-test:
-    runs-on: ubuntu-18.04
-    timeout-minutes: 240
-    if: contains(github.event.pull_request.labels.*.name, 'PR-testing')
-    steps:
-      - name: Checkout MMTk Core
-        uses: actions/checkout@v2
-        with:
-          path: mmtk-core
-      - name: Check Binding Revision
-        uses: qinsoon/comment-env-vars@1.0.3
-        with:
-          token: ${{ secrets.GITHUB_TOKEN }}
-          default_env: 'OPENJDK_BINDING_REF=master'
-      - name: Checkout OpenJDK Binding
-        uses: actions/checkout@v2
-        with:
-          repository: mmtk/mmtk-openjdk
-          token: ${{ secrets.GITHUB_TOKEN }}
-          path: mmtk-openjdk
-          submodules: true
-          ref: ${{ env.OPENJDK_BINDING_REF }}
-      - name: Overwrite MMTk core in openjdk binding
-        run: cp -r mmtk-core mmtk-openjdk/repos/
-      - name: Setup Rust Toolchain
-        run: echo "RUSTUP_TOOLCHAIN=`cat mmtk-core/rust-toolchain`" >> $GITHUB_ENV
-      - name: Setup
-        run: |
-          cd mmtk-openjdk
-          ./.github/scripts/ci-setup.sh
-          sed -i 's/^mmtk[[:space:]]=/#ci:mmtk=/g' mmtk/Cargo.toml
-          sed -i 's/^#[[:space:]]mmtk/mmtk/g' mmtk/Cargo.toml
-      - name: Test
-        run: |
-          cd mmtk-openjdk
-          export RUST_BACKTRACE=1
-          ./.github/scripts/ci-test.sh
-          ./.github/scripts/ci-style.sh
->>>>>>> c2522c0f
+          rm openjdk-compare-report.md