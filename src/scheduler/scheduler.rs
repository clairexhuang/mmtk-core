--- conflicted
+++ resolved
@@ -102,15 +102,9 @@
         let mut self_mut = self.clone();
         let self_mut = unsafe { Arc::get_mut_unchecked(&mut self_mut) };
 
-<<<<<<< HEAD
-        self_mut.context = Some(context);
-        self_mut.coordinator_worker = Some(RwLock::new(Worker::new(
-            233,
-=======
         self_mut.mmtk = Some(mmtk);
         self_mut.coordinator_worker = Some(RwLock::new(GCWorker::new(
-            0,
->>>>>>> 8e45ad06
+            233,
             Arc::downgrade(&self),
             true,
             self.channel.0.clone(),
