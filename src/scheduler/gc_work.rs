--- conflicted
+++ resolved
@@ -120,17 +120,13 @@
 impl<P: Plan, W: CopyContext + WorkerLocal> GCWork<P::VM> for Release<P, W> {
     fn do_work(&mut self, worker: &mut GCWorker<P::VM>, mmtk: &'static MMTK<P::VM>) {
         trace!("Release Global");
-<<<<<<< HEAD
         // FIXME: This is only a work-around
         <P::VM as VMBinding>::VMCollection::process_weak_refs();
-        self.plan.release(worker.tls);
-=======
         // We assume this is the only running work packet that accesses plan at the point of execution
         #[allow(clippy::cast_ref_to_mut)]
         let plan_mut: &mut P = unsafe { &mut *(self.plan as *const _ as *mut _) };
         plan_mut.release(worker.tls);
 
->>>>>>> 2af0bd37
         for mutator in <P::VM as VMBinding>::VMActivePlan::mutators() {
             mmtk.scheduler.work_buckets[WorkBucketStage::Release]
                 .add(ReleaseMutator::<P::VM>::new(mutator));
