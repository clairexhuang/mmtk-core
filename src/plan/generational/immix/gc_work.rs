--- conflicted
+++ resolved
@@ -1,11 +1,7 @@
 use super::global::GenImmix;
-<<<<<<< HEAD
-=======
 use crate::plan::generational::gc_work::GenNurseryProcessEdges;
-use crate::plan::CopyContext;
-use crate::plan::PlanConstraints;
->>>>>>> 1fc31f60
 use crate::policy::space::Space;
+use crate::policy::immix::ImmixCopyContext;
 use crate::scheduler::gc_work::*;
 use crate::util::{Address, ObjectReference};
 use crate::vm::*;
@@ -95,7 +91,7 @@
 impl<VM: VMBinding> crate::scheduler::GCWorkContext for GenImmixNurseryGCWorkContext<VM> {
     type VM = VM;
     type PlanType = GenImmix<VM>;
-    type CopyContextType = GenImmixCopyContext<VM>;
+    type CopyContextType = ImmixCopyContext<VM>;
     type ProcessEdgesWorkType = GenNurseryProcessEdges<VM, Self::CopyContextType>;
 }
 
@@ -107,6 +103,6 @@
 {
     type VM = VM;
     type PlanType = GenImmix<VM>;
-    type CopyContextType = GenImmixCopyContext<VM>;
+    type CopyContextType = ImmixCopyContext<VM>;
     type ProcessEdgesWorkType = GenImmixMatureProcessEdges<VM, KIND>;
 }