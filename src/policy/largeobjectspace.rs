<<<<<<< HEAD
=======
use atomic::Ordering;

use crate::plan::PlanConstraints;
>>>>>>> 62964b7e
use crate::plan::TransitiveClosure;
use crate::policy::space::SpaceOptions;
use crate::policy::space::{CommonSpace, Space, SFT};
use crate::util::constants::BYTES_IN_PAGE;
<<<<<<< HEAD
use crate::util::header_byte::HeaderByte;
=======
>>>>>>> 62964b7e
use crate::util::heap::layout::heap_layout::{Mmapper, VMMap};
use crate::util::heap::HeapMeta;
use crate::util::heap::{FreeListPageResource, PageResource, VMRequest};
use crate::util::metadata;
use crate::util::metadata::compare_exchange_metadata;
use crate::util::metadata::load_metadata;
use crate::util::metadata::side_metadata::SideMetadataContext;
use crate::util::metadata::side_metadata::SideMetadataSpec;
use crate::util::metadata::store_metadata;
use crate::util::opaque_pointer::*;
<<<<<<< HEAD
#[cfg(target_pointer_width = "32")]
use crate::util::side_metadata::meta_bytes_per_chunk;
#[cfg(target_pointer_width = "64")]
use crate::util::side_metadata::LOCAL_SIDE_METADATA_BASE_ADDRESS;
use crate::util::side_metadata::{SideMetadataContext, SideMetadataSpec};
=======
>>>>>>> 62964b7e
use crate::util::treadmill::TreadMill;
use crate::util::{Address, ObjectReference};
use crate::vm::ObjectModel;
use crate::vm::VMBinding;
use crate::{
    plan::PlanConstraints,
    util::{
        constants,
        side_metadata::{self, SideMetadataScope},
    },
};

<<<<<<< HEAD
const MARK_BIT: u8 = 0b01;
=======
#[allow(unused)]
const PAGE_MASK: usize = !(BYTES_IN_PAGE - 1);
const MARK_BIT: usize = 0b01;
const NURSERY_BIT: usize = 0b10;
const LOS_BIT_MASK: usize = 0b11;

>>>>>>> 62964b7e
/// This type implements a policy for large objects. Each instance corresponds
/// to one Treadmill space.
pub struct LargeObjectSpace<VM: VMBinding> {
    common: CommonSpace<VM>,
    pr: FreeListPageResource<VM>,
    mark_state: usize,
    in_nursery_gc: bool,
    treadmill: TreadMill,
}

impl<VM: VMBinding> SFT for LargeObjectSpace<VM> {
    fn name(&self) -> &str {
        self.get_name()
    }
    fn is_live(&self, object: ObjectReference) -> bool {
        self.test_mark_bit(object, self.mark_state)
    }
    fn is_movable(&self) -> bool {
        false
    }
    #[cfg(feature = "sanity")]
    fn is_sane(&self) -> bool {
        true
    }
    fn initialize_object_metadata(&self, object: ObjectReference, alloc: bool) {
<<<<<<< HEAD
        let cell = VM::VMObjectModel::object_start_ref(object);
        side_metadata::store_atomic(Self::NURSERY_STATE, cell, if alloc { 1 } else { 0 });
        side_metadata::store_atomic(Self::MARK_TABLE, cell, self.mark_state as _);
        self.treadmill.add_to_treadmill(cell, alloc);
        // TODO: logging bit should move to (global) side-metadata.
        debug_assert!(!self.header_byte.needs_unlogged_bit);
        debug_assert!(object.is_live());
=======
        let old_value = load_metadata::<VM>(
            VM::VMObjectModel::LOCAL_LOS_MARK_NURSERY_SPEC,
            object,
            None,
            Some(Ordering::SeqCst),
        );
        let mut new_value = (old_value & (!LOS_BIT_MASK)) | self.mark_state;
        if alloc {
            new_value |= NURSERY_BIT;
        }
        store_metadata::<VM>(
            VM::VMObjectModel::LOCAL_LOS_MARK_NURSERY_SPEC,
            object,
            new_value,
            None,
            Some(Ordering::SeqCst),
        );

        let cell = VM::VMObjectModel::object_start_ref(object);
        self.treadmill.add_to_treadmill(cell, alloc);
>>>>>>> 62964b7e
    }
}

impl<VM: VMBinding> Space<VM> for LargeObjectSpace<VM> {
    fn as_space(&self) -> &dyn Space<VM> {
        self
    }
    fn as_sft(&self) -> &(dyn SFT + Sync + 'static) {
        self
    }
    fn get_page_resource(&self) -> &dyn PageResource<VM> {
        &self.pr
    }
    fn init(&mut self, _vm_map: &'static VMMap) {}

    fn common(&self) -> &CommonSpace<VM> {
        &self.common
    }

    fn release_multiple_pages(&mut self, start: Address) {
        self.pr.release_pages(start);
    }
}

impl<VM: VMBinding> LargeObjectSpace<VM> {
    #[cfg(target_pointer_width = "64")]
    const MARK_TABLE: SideMetadataSpec = SideMetadataSpec {
        scope: SideMetadataScope::PolicySpecific,
        offset: LOCAL_SIDE_METADATA_BASE_ADDRESS.as_usize(),
        log_num_of_bits: 0,
        log_min_obj_size: constants::LOG_MIN_OBJECT_SIZE as _,
    };
    #[cfg(target_pointer_width = "64")]
    const NURSERY_STATE: SideMetadataSpec = SideMetadataSpec {
        scope: SideMetadataScope::PolicySpecific,
        offset: Self::MARK_TABLE.offset
            + side_metadata::metadata_address_range_size(Self::MARK_TABLE),
        log_num_of_bits: 0,
        log_min_obj_size: constants::LOG_MIN_OBJECT_SIZE as _,
    };

    #[cfg(target_pointer_width = "32")]
    pub(super) const MARK_TABLE: SideMetadataSpec = SideMetadataSpec {
        scope: SideMetadataScope::PolicySpecific,
        offset: 0,
        log_num_of_bits: 0,
        log_min_obj_size: constants::LOG_MIN_OBJECT_SIZE as _,
    };
    #[cfg(target_pointer_width = "32")]
    pub(super) const NURSERY_STATE: SideMetadataSpec = SideMetadataSpec {
        scope: SideMetadataScope::PolicySpecific,
        offset: Self::MARK_TABLE.offset
            + meta_bytes_per_chunk(
                Self::MARK_TABLE.log_min_obj_size,
                Self::MARK_TABLE.log_num_of_bits,
            ),
        log_num_of_bits: 0,
        log_min_obj_size: constants::LOG_MIN_OBJECT_SIZE as _,
    };

    #[allow(clippy::too_many_arguments)]
    pub fn new(
        name: &'static str,
        zeroed: bool,
        vmrequest: VMRequest,
        global_side_metadata_specs: Vec<SideMetadataSpec>,
        vm_map: &'static VMMap,
        mmapper: &'static Mmapper,
        heap: &mut HeapMeta,
<<<<<<< HEAD
        constraints: &'static PlanConstraints,
=======
        _constraints: &'static PlanConstraints,
>>>>>>> 62964b7e
        protect_memory_on_release: bool,
    ) -> Self {
        let common = CommonSpace::new(
            SpaceOptions {
                name,
                movable: false,
                immortal: false,
                zeroed,
                vmrequest,
                side_metadata_specs: SideMetadataContext {
                    global: global_side_metadata_specs,
<<<<<<< HEAD
                    local: vec![Self::MARK_TABLE, Self::NURSERY_STATE],
=======
                    local: metadata::extract_side_metadata(&[
                        VM::VMObjectModel::LOCAL_LOS_MARK_NURSERY_SPEC,
                    ]),
>>>>>>> 62964b7e
                },
            },
            vm_map,
            mmapper,
            heap,
        );
        let mut pr = if vmrequest.is_discontiguous() {
            FreeListPageResource::new_discontiguous(0, vm_map)
        } else {
            FreeListPageResource::new_contiguous(common.start, common.extent, 0, vm_map)
        };
        pr.protect_memory_on_release = protect_memory_on_release;
        LargeObjectSpace {
            pr,
            common,
            mark_state: 0,
            in_nursery_gc: false,
            treadmill: TreadMill::new(),
        }
    }

    pub fn prepare(&mut self, full_heap: bool) {
        if full_heap {
            debug_assert!(self.treadmill.from_space_empty());
            self.mark_state = MARK_BIT - self.mark_state;
        }
        self.treadmill.flip(full_heap);
        self.in_nursery_gc = !full_heap;
    }

    pub fn release(&mut self, full_heap: bool) {
        self.sweep_large_pages(true);
        debug_assert!(self.treadmill.nursery_empty());
        if full_heap {
            self.sweep_large_pages(false);
        }
    }
    // Allow nested-if for this function to make it clear that test_and_mark() is only executed
    // for the outer condition is met.
    #[allow(clippy::collapsible_if)]
    pub fn trace_object<T: TransitiveClosure>(
        &self,
        trace: &mut T,
        object: ObjectReference,
    ) -> ObjectReference {
        let nursery_object = self.is_in_nursery(object);
        if !self.in_nursery_gc || nursery_object {
            // Note that test_and_mark() has side effects
            if self.test_and_mark(object, self.mark_state) {
<<<<<<< HEAD
                let cell = self.get_cell(object);
=======
                let cell = VM::VMObjectModel::object_start_ref(object);
>>>>>>> 62964b7e
                self.treadmill.copy(cell, nursery_object);
                self.clear_nursery(object);
                trace.process_node(object);
            }
        }
        object
    }

    fn sweep_large_pages(&mut self, sweep_nursery: bool) {
        // FIXME: borrow checker fighting
        // didn't call self.release_multiple_pages
        // so the compiler knows I'm borrowing two different fields
        if sweep_nursery {
            for cell in self.treadmill.collect_nursery() {
                // println!("- cn {}", cell);
                self.pr.release_pages(get_super_page(cell));
            }
        } else {
            for cell in self.treadmill.collect() {
                // println!("- ts {}", cell);
                self.pr.release_pages(get_super_page(cell));
            }
        }
    }

    /// Allocate an object
    pub fn allocate_pages(&self, tls: VMThread, pages: usize) -> Address {
        self.acquire(tls, pages)
    }

<<<<<<< HEAD
    /// Attempt to mark the object. Return true on success.
    fn test_and_mark(&self, object: ObjectReference, value: u8) -> bool {
        let cell = self.get_cell(object);
        let mut old_value = unsafe { side_metadata::load(Self::MARK_TABLE, cell) } as u8;
        if old_value == value {
            return false;
        }
        while !side_metadata::compare_exchange_atomic(
            Self::MARK_TABLE,
            cell,
            old_value as _,
            value as _,
        ) {
            old_value = unsafe { side_metadata::load(Self::MARK_TABLE, cell) } as u8;
            if old_value == value {
=======
    fn test_and_mark(&self, object: ObjectReference, value: usize) -> bool {
        loop {
            let mask = if self.in_nursery_gc {
                LOS_BIT_MASK
            } else {
                MARK_BIT
            };
            let old_value = load_metadata::<VM>(
                VM::VMObjectModel::LOCAL_LOS_MARK_NURSERY_SPEC,
                object,
                None,
                Some(Ordering::SeqCst),
            );
            let mark_bit = old_value & mask;
            if mark_bit == value {
>>>>>>> 62964b7e
                return false;
            }
            if compare_exchange_metadata::<VM>(
                VM::VMObjectModel::LOCAL_LOS_MARK_NURSERY_SPEC,
                object,
                old_value,
                old_value & !LOS_BIT_MASK | value,
                None,
                Ordering::SeqCst,
                Ordering::SeqCst,
            ) {
                break;
            }
        }
        true
    }

<<<<<<< HEAD
    /// Get the mark bit for a given object
    fn test_mark_bit(&self, object: ObjectReference, value: u8) -> bool {
        unsafe { side_metadata::load(Self::MARK_TABLE, self.get_cell(object)) as u8 == value }
=======
    fn test_mark_bit(&self, object: ObjectReference, value: usize) -> bool {
        load_metadata::<VM>(
            VM::VMObjectModel::LOCAL_LOS_MARK_NURSERY_SPEC,
            object,
            None,
            Some(Ordering::SeqCst),
        ) & MARK_BIT
            == value
>>>>>>> 62964b7e
    }

    /// Check if a given object is in nursery
    fn is_in_nursery(&self, object: ObjectReference) -> bool {
<<<<<<< HEAD
        unsafe { side_metadata::load(Self::NURSERY_STATE, self.get_cell(object)) == 1 }
=======
        load_metadata::<VM>(
            VM::VMObjectModel::LOCAL_LOS_MARK_NURSERY_SPEC,
            object,
            None,
            Some(Ordering::Relaxed),
        ) & NURSERY_BIT
            == NURSERY_BIT
>>>>>>> 62964b7e
    }

    /// Move a given object out of nursery
    fn clear_nursery(&self, object: ObjectReference) {
<<<<<<< HEAD
        side_metadata::store_atomic(Self::NURSERY_STATE, self.get_cell(object), 0)
    }

    /// The the cell of an object
    #[inline(always)]
    fn get_cell(&self, object: ObjectReference) -> Address {
        VM::VMObjectModel::object_start_ref(object)
=======
        loop {
            let old_val = load_metadata::<VM>(
                VM::VMObjectModel::LOCAL_LOS_MARK_NURSERY_SPEC,
                object,
                None,
                Some(Ordering::Relaxed),
            );
            let new_val = old_val & !NURSERY_BIT;
            if compare_exchange_metadata::<VM>(
                VM::VMObjectModel::LOCAL_LOS_MARK_NURSERY_SPEC,
                object,
                old_val,
                new_val,
                None,
                Ordering::SeqCst,
                Ordering::SeqCst,
            ) {
                break;
            }
        }
>>>>>>> 62964b7e
    }
}

fn get_super_page(cell: Address) -> Address {
    cell.align_down(BYTES_IN_PAGE)
}<|MERGE_RESOLUTION|>--- conflicted
+++ resolved
@@ -1,17 +1,10 @@
-<<<<<<< HEAD
-=======
 use atomic::Ordering;
 
 use crate::plan::PlanConstraints;
->>>>>>> 62964b7e
 use crate::plan::TransitiveClosure;
 use crate::policy::space::SpaceOptions;
 use crate::policy::space::{CommonSpace, Space, SFT};
 use crate::util::constants::BYTES_IN_PAGE;
-<<<<<<< HEAD
-use crate::util::header_byte::HeaderByte;
-=======
->>>>>>> 62964b7e
 use crate::util::heap::layout::heap_layout::{Mmapper, VMMap};
 use crate::util::heap::HeapMeta;
 use crate::util::heap::{FreeListPageResource, PageResource, VMRequest};
@@ -22,36 +15,17 @@
 use crate::util::metadata::side_metadata::SideMetadataSpec;
 use crate::util::metadata::store_metadata;
 use crate::util::opaque_pointer::*;
-<<<<<<< HEAD
-#[cfg(target_pointer_width = "32")]
-use crate::util::side_metadata::meta_bytes_per_chunk;
-#[cfg(target_pointer_width = "64")]
-use crate::util::side_metadata::LOCAL_SIDE_METADATA_BASE_ADDRESS;
-use crate::util::side_metadata::{SideMetadataContext, SideMetadataSpec};
-=======
->>>>>>> 62964b7e
 use crate::util::treadmill::TreadMill;
 use crate::util::{Address, ObjectReference};
 use crate::vm::ObjectModel;
 use crate::vm::VMBinding;
-use crate::{
-    plan::PlanConstraints,
-    util::{
-        constants,
-        side_metadata::{self, SideMetadataScope},
-    },
-};
-
-<<<<<<< HEAD
-const MARK_BIT: u8 = 0b01;
-=======
+
 #[allow(unused)]
 const PAGE_MASK: usize = !(BYTES_IN_PAGE - 1);
 const MARK_BIT: usize = 0b01;
 const NURSERY_BIT: usize = 0b10;
 const LOS_BIT_MASK: usize = 0b11;
 
->>>>>>> 62964b7e
 /// This type implements a policy for large objects. Each instance corresponds
 /// to one Treadmill space.
 pub struct LargeObjectSpace<VM: VMBinding> {
@@ -77,15 +51,6 @@
         true
     }
     fn initialize_object_metadata(&self, object: ObjectReference, alloc: bool) {
-<<<<<<< HEAD
-        let cell = VM::VMObjectModel::object_start_ref(object);
-        side_metadata::store_atomic(Self::NURSERY_STATE, cell, if alloc { 1 } else { 0 });
-        side_metadata::store_atomic(Self::MARK_TABLE, cell, self.mark_state as _);
-        self.treadmill.add_to_treadmill(cell, alloc);
-        // TODO: logging bit should move to (global) side-metadata.
-        debug_assert!(!self.header_byte.needs_unlogged_bit);
-        debug_assert!(object.is_live());
-=======
         let old_value = load_metadata::<VM>(
             VM::VMObjectModel::LOCAL_LOS_MARK_NURSERY_SPEC,
             object,
@@ -106,7 +71,6 @@
 
         let cell = VM::VMObjectModel::object_start_ref(object);
         self.treadmill.add_to_treadmill(cell, alloc);
->>>>>>> 62964b7e
     }
 }
 
@@ -132,41 +96,6 @@
 }
 
 impl<VM: VMBinding> LargeObjectSpace<VM> {
-    #[cfg(target_pointer_width = "64")]
-    const MARK_TABLE: SideMetadataSpec = SideMetadataSpec {
-        scope: SideMetadataScope::PolicySpecific,
-        offset: LOCAL_SIDE_METADATA_BASE_ADDRESS.as_usize(),
-        log_num_of_bits: 0,
-        log_min_obj_size: constants::LOG_MIN_OBJECT_SIZE as _,
-    };
-    #[cfg(target_pointer_width = "64")]
-    const NURSERY_STATE: SideMetadataSpec = SideMetadataSpec {
-        scope: SideMetadataScope::PolicySpecific,
-        offset: Self::MARK_TABLE.offset
-            + side_metadata::metadata_address_range_size(Self::MARK_TABLE),
-        log_num_of_bits: 0,
-        log_min_obj_size: constants::LOG_MIN_OBJECT_SIZE as _,
-    };
-
-    #[cfg(target_pointer_width = "32")]
-    pub(super) const MARK_TABLE: SideMetadataSpec = SideMetadataSpec {
-        scope: SideMetadataScope::PolicySpecific,
-        offset: 0,
-        log_num_of_bits: 0,
-        log_min_obj_size: constants::LOG_MIN_OBJECT_SIZE as _,
-    };
-    #[cfg(target_pointer_width = "32")]
-    pub(super) const NURSERY_STATE: SideMetadataSpec = SideMetadataSpec {
-        scope: SideMetadataScope::PolicySpecific,
-        offset: Self::MARK_TABLE.offset
-            + meta_bytes_per_chunk(
-                Self::MARK_TABLE.log_min_obj_size,
-                Self::MARK_TABLE.log_num_of_bits,
-            ),
-        log_num_of_bits: 0,
-        log_min_obj_size: constants::LOG_MIN_OBJECT_SIZE as _,
-    };
-
     #[allow(clippy::too_many_arguments)]
     pub fn new(
         name: &'static str,
@@ -176,11 +105,7 @@
         vm_map: &'static VMMap,
         mmapper: &'static Mmapper,
         heap: &mut HeapMeta,
-<<<<<<< HEAD
-        constraints: &'static PlanConstraints,
-=======
         _constraints: &'static PlanConstraints,
->>>>>>> 62964b7e
         protect_memory_on_release: bool,
     ) -> Self {
         let common = CommonSpace::new(
@@ -192,13 +117,9 @@
                 vmrequest,
                 side_metadata_specs: SideMetadataContext {
                     global: global_side_metadata_specs,
-<<<<<<< HEAD
-                    local: vec![Self::MARK_TABLE, Self::NURSERY_STATE],
-=======
                     local: metadata::extract_side_metadata(&[
                         VM::VMObjectModel::LOCAL_LOS_MARK_NURSERY_SPEC,
                     ]),
->>>>>>> 62964b7e
                 },
             },
             vm_map,
@@ -248,11 +169,7 @@
         if !self.in_nursery_gc || nursery_object {
             // Note that test_and_mark() has side effects
             if self.test_and_mark(object, self.mark_state) {
-<<<<<<< HEAD
-                let cell = self.get_cell(object);
-=======
                 let cell = VM::VMObjectModel::object_start_ref(object);
->>>>>>> 62964b7e
                 self.treadmill.copy(cell, nursery_object);
                 self.clear_nursery(object);
                 trace.process_node(object);
@@ -283,23 +200,6 @@
         self.acquire(tls, pages)
     }
 
-<<<<<<< HEAD
-    /// Attempt to mark the object. Return true on success.
-    fn test_and_mark(&self, object: ObjectReference, value: u8) -> bool {
-        let cell = self.get_cell(object);
-        let mut old_value = unsafe { side_metadata::load(Self::MARK_TABLE, cell) } as u8;
-        if old_value == value {
-            return false;
-        }
-        while !side_metadata::compare_exchange_atomic(
-            Self::MARK_TABLE,
-            cell,
-            old_value as _,
-            value as _,
-        ) {
-            old_value = unsafe { side_metadata::load(Self::MARK_TABLE, cell) } as u8;
-            if old_value == value {
-=======
     fn test_and_mark(&self, object: ObjectReference, value: usize) -> bool {
         loop {
             let mask = if self.in_nursery_gc {
@@ -315,7 +215,6 @@
             );
             let mark_bit = old_value & mask;
             if mark_bit == value {
->>>>>>> 62964b7e
                 return false;
             }
             if compare_exchange_metadata::<VM>(
@@ -333,11 +232,6 @@
         true
     }
 
-<<<<<<< HEAD
-    /// Get the mark bit for a given object
-    fn test_mark_bit(&self, object: ObjectReference, value: u8) -> bool {
-        unsafe { side_metadata::load(Self::MARK_TABLE, self.get_cell(object)) as u8 == value }
-=======
     fn test_mark_bit(&self, object: ObjectReference, value: usize) -> bool {
         load_metadata::<VM>(
             VM::VMObjectModel::LOCAL_LOS_MARK_NURSERY_SPEC,
@@ -346,14 +240,10 @@
             Some(Ordering::SeqCst),
         ) & MARK_BIT
             == value
->>>>>>> 62964b7e
     }
 
     /// Check if a given object is in nursery
     fn is_in_nursery(&self, object: ObjectReference) -> bool {
-<<<<<<< HEAD
-        unsafe { side_metadata::load(Self::NURSERY_STATE, self.get_cell(object)) == 1 }
-=======
         load_metadata::<VM>(
             VM::VMObjectModel::LOCAL_LOS_MARK_NURSERY_SPEC,
             object,
@@ -361,20 +251,10 @@
             Some(Ordering::Relaxed),
         ) & NURSERY_BIT
             == NURSERY_BIT
->>>>>>> 62964b7e
     }
 
     /// Move a given object out of nursery
     fn clear_nursery(&self, object: ObjectReference) {
-<<<<<<< HEAD
-        side_metadata::store_atomic(Self::NURSERY_STATE, self.get_cell(object), 0)
-    }
-
-    /// The the cell of an object
-    #[inline(always)]
-    fn get_cell(&self, object: ObjectReference) -> Address {
-        VM::VMObjectModel::object_start_ref(object)
-=======
         loop {
             let old_val = load_metadata::<VM>(
                 VM::VMObjectModel::LOCAL_LOS_MARK_NURSERY_SPEC,
@@ -395,7 +275,6 @@
                 break;
             }
         }
->>>>>>> 62964b7e
     }
 }
 
