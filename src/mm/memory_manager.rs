--- conflicted
+++ resolved
@@ -32,8 +32,6 @@
 use util::heap::layout::vm_layout_constants::HEAP_END;
 use util::OpaquePointer;
 use crate::mmtk::SINGLETON;
-use crate::mmtk::OPTIONS_PROCESSOR;
-use util::opaque_pointer::UNINITIALIZED_OPAQUE_POINTER;
 
 #[no_mangle]
 #[cfg(feature = "jikesrvm")]
@@ -96,14 +94,10 @@
     }
     ::util::logger::init().unwrap();
     SINGLETON.plan.gc_init(heap_size, &SINGLETON.vm_map);
-<<<<<<< HEAD
     SINGLETON.plan.common().initialized.store(true, Ordering::SeqCst);
     thread::spawn(|| {
-        SINGLETON.plan.common().control_collector_context.run(UNINITIALIZED_OPAQUE_POINTER )
+        SINGLETON.plan.common().control_collector_context.run(OpaquePointer::UNINITIALIZED)
     });
-=======
-    ::plan::plan::INITIALIZED.store(true, Ordering::SeqCst);
->>>>>>> 3149c86a
 }
 
 #[no_mangle]
@@ -230,11 +224,7 @@
 #[no_mangle]
 #[cfg(feature = "jikesrvm")]
 pub unsafe extern fn enable_collection(tls: OpaquePointer) {
-<<<<<<< HEAD
     (&mut *SINGLETON.plan.common().control_collector_context.workers.get()).init_group(&SINGLETON, tls);
-=======
-    (&mut *CONTROL_COLLECTOR_CONTEXT.workers.get()).init_group(&SINGLETON, tls);
->>>>>>> 3149c86a
     VMCollection::spawn_worker_thread::<<SelectedPlan as Plan>::CollectorT>(tls, null_mut()); // spawn controller thread
     SINGLETON.plan.common().initialized.store(true, Ordering::SeqCst);
 }
@@ -249,11 +239,7 @@
 pub extern fn process(name: *const c_char, value: *const c_char) -> bool {
     let name_str: &CStr = unsafe { CStr::from_ptr(name) };
     let value_str: &CStr = unsafe { CStr::from_ptr(value) };
-<<<<<<< HEAD
-    let option = &OPTIONS_PROCESSOR;
-=======
     let option = &SINGLETON.options;
->>>>>>> 3149c86a
     unsafe {
         option.process(name_str.to_str().unwrap(), value_str.to_str().unwrap())
     }
