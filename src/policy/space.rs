use ::util::Address;
use ::util::ObjectReference;
use ::util::conversions::*;

use ::vm::{ActivePlan, VMActivePlan, Collection, VMCollection, ObjectModel, VMObjectModel};
use ::util::heap::{VMRequest, PageResource};
use ::util::heap::layout::vm_layout_constants::{HEAP_START, HEAP_END, AVAILABLE_BYTES, LOG_BYTES_IN_CHUNK};
use ::util::heap::layout::vm_layout_constants::{AVAILABLE_START, AVAILABLE_END};

use ::plan::Plan;
use ::plan::{Allocator, TransitiveClosure};

use std::sync::atomic::{AtomicUsize, Ordering};

use ::util::constants::LOG_BYTES_IN_MBYTE;
use ::util::conversions;
use ::util::heap::space_descriptor;
use ::util::heap::layout::heap_layout::VM_MAP;
use ::util::OpaquePointer;

use std::fmt::Debug;

use libc::c_void;
use plan::selected_plan::SelectedPlan;

pub trait Space: Sized + Debug + 'static {
    type PR: PageResource<Space = Self>;

    fn init(&mut self);

    fn acquire(&self, tls: OpaquePointer, pages: usize) -> Address {
        trace!("Space.acquire, tls={:?}", tls);
        // debug_assert!(tls != 0);
<<<<<<< HEAD
        let allow_poll = unsafe { VMActivePlan::is_mutator(tls) };
=======
        let allow_poll = unsafe { VMActivePlan::is_mutator(tls) } && SelectedPlan::is_initialized();
>>>>>>> c1d0d0c9

        trace!("Reserving pages");
        let pr = self.common().pr.as_ref().unwrap();
        let pages_reserved = pr.reserve_pages(pages);
        trace!("Pages reserved");

        // FIXME: Possibly unnecessary borrow-checker fighting
        let me = unsafe { &*(self as *const Self) };

        trace!("Polling ..");

        if allow_poll && VMActivePlan::global().poll::<Self::PR>(false, me) {
            trace!("Collection required");
            pr.clear_request(pages_reserved);
            VMCollection::block_for_gc(tls);
            unsafe { Address::zero() }
        } else {
            trace!("Collection not required");
            let rtn = pr.get_new_pages(pages_reserved, pages, self.common().zeroed, tls);
            if rtn.is_zero() {
                if !allow_poll {
                    panic!("Physical allocation failed when polling not allowed!");
                }

                let gc_performed = VMActivePlan::global().poll::<Self::PR>(true, me);
                debug_assert!(gc_performed, "GC not performed when forced.");
                pr.clear_request(pages_reserved);
                VMCollection::block_for_gc(tls);
                unsafe { Address::zero() }
            } else {
                rtn
            }
        }
    }

    fn in_space(&self, object: ObjectReference) -> bool {
        let start = VMObjectModel::ref_to_address(object);
        if !space_descriptor::is_contiguous(self.common().descriptor) {
            VM_MAP.get_descriptor_for_address(start) == self.common().descriptor
        } else {
            start.as_usize() >= self.common().start.as_usize()
                && start.as_usize() < self.common().start.as_usize() + self.common().extent
        }
    }

    // UNSAFE: potential data race as this mutates 'common'
    unsafe fn grow_discontiguous_space(&self, chunks: usize) -> Address {
        // FIXME
        let new_head: Address = VM_MAP.allocate_contiguous_chunks(self.common().descriptor, chunks, self.common().head_discontiguous_region);
        if new_head.is_zero() {
            return unsafe{Address::zero()};
        }

        self.unsafe_common_mut().head_discontiguous_region = new_head;
        new_head
    }

    /**
     * This hook is called by page resources each time a space grows.  The space may
     * tap into the hook to monitor heap growth.  The call is made from within the
     * page resources' critical region, immediately before yielding the lock.
     *
     * @param start The start of the newly allocated space
     * @param bytes The size of the newly allocated space
     * @param new_chunk {@code true} if the new space encroached upon or started a new chunk or chunks.
     */
    fn grow_space(&self, start: Address, bytes: usize, new_chunk: bool) {}

    fn reserved_pages(&self) -> usize {
        self.common().pr.as_ref().unwrap().reserved_pages()
    }

    fn get_name(&self) -> &'static str {
        self.common().name
    }

    fn common(&self) -> &CommonSpace<Self::PR>;
    fn common_mut(&mut self) -> &mut CommonSpace<Self::PR> {
        // SAFE: Reference is exclusive
        unsafe {self.unsafe_common_mut()}
    }

    // UNSAFE: This get's a mutable reference from self
    // (i.e. make sure their are no concurrent accesses through self when calling this)_
    unsafe fn unsafe_common_mut(&self) -> &mut CommonSpace<Self::PR>;

    fn is_live(&self, object: ObjectReference) -> bool;
    fn is_movable(&self) -> bool;

    fn release_discontiguous_chunks(&mut self, chunk: Address) {
        debug_assert!(chunk == conversions::chunk_align(chunk, true));
        if chunk == self.common().head_discontiguous_region {
            self.common_mut().head_discontiguous_region = VM_MAP.get_next_contiguous_region(chunk);
        }
        VM_MAP.free_contiguous_chunks(chunk);
    }

    fn release_multiple_pages(&mut self, start: Address);

    unsafe fn release_all_chunks(&self) {
        VM_MAP.free_all_chunks(self.common().head_discontiguous_region);
        self.unsafe_common_mut().head_discontiguous_region = Address::zero();
    }

    fn print_vm_map(&self) {
        let common = self.common();
        print!("{} ", common.name);
        if common.immortal {
            print!("I");
        } else {
            print!(" ");
        }
        if common.movable {
            print!(" ");
        } else {
            print!("N");
        }
        print!(" ");
        if common.contiguous {
            print!("{}->{}", common.start, common.start+common.extent-1);
            match common.vmrequest {
                VMRequest::RequestExtent { extent, top } => {
                    print!(" E {}", extent);
                },
                VMRequest::RequestFraction {frac, top } => {
                    print!(" F {}", frac);
                },
                _ => {}
            }
        } else {
            let mut a = common.head_discontiguous_region;
            while !a.is_zero() {
                print!("{}->{}", a, a + VM_MAP.get_contiguous_region_size(a) - 1);
                a = VM_MAP.get_next_contiguous_region(a);
                if !a.is_zero() {
                    print!(" ");
                }
            }
        }
        println!();
    }
}

#[derive(Debug)]
pub struct CommonSpace<PR: PageResource> {
    pub name: &'static str,
    name_length: usize,
    pub descriptor: usize,
    index: usize,
    pub vmrequest: VMRequest,

    immortal: bool,
    movable: bool,
    pub contiguous: bool,
    pub zeroed: bool,

    pub pr: Option<PR>,
    pub start: Address,
    pub extent: usize,
    pub head_discontiguous_region: Address,
}

// FIXME replace with atomic ints
static mut SPACE_COUNT: usize = 0;
static mut HEAP_CURSOR: Address = HEAP_START;
static mut HEAP_LIMIT: Address = HEAP_END;

const DEBUG: bool = false;

impl<PR: PageResource> CommonSpace<PR> {
    pub fn new(name: &'static str, movable: bool, immortal: bool, zeroed: bool,
               vmrequest: VMRequest) -> Self {
        let mut rtn = CommonSpace {
            name,
            name_length: name.len(),
            descriptor: 0,
            index: unsafe { let tmp = SPACE_COUNT; SPACE_COUNT += 1; tmp },
            vmrequest,
            immortal,
            movable,
            contiguous: true,
            zeroed,
            pr: None,
            start: unsafe{Address::zero()},
            extent: 0,
            head_discontiguous_region: unsafe{Address::zero()},
        };

        if vmrequest.is_discontiguous() {
            rtn.contiguous = false;
            // FIXME
            rtn.descriptor = space_descriptor::create_descriptor();
            // VM.memory.setHeapRange(index, HEAP_START, HEAP_END);
            return rtn;
        }

        let (extent, top) = match vmrequest {
            VMRequest::RequestFraction{frac, top: _top}                   => (get_frac_available(frac), _top),
            VMRequest::RequestExtent{extent: _extent, top: _top}          => (_extent, _top),
            VMRequest::RequestFixed{start: _, extent: _extent, top: _top} => (_extent, _top),
            _                                                             => unreachable!(),
        };

        if extent != raw_chunk_align(extent, false) {
            panic!("{} requested non-aligned extent: {} bytes", name, extent);
        }

        let start: Address;
        if let VMRequest::RequestFixed{start: _start, extent: _, top: _} = vmrequest {
            start = _start;
            if start.as_usize() != chunk_align(start, false).as_usize() {
                panic!("{} starting on non-aligned boundary: {} bytes", name, start.as_usize());
            }
        } else if top {
            // FIXME
            //if (HeapLayout.vmMap.isFinalized()) VM.assertions.fail("heap is narrowed after regionMap is finalized: " + name);
            unsafe {
                HEAP_LIMIT -= extent;
                start = HEAP_LIMIT;
            }
        } else {
            unsafe {
                start = HEAP_CURSOR;
                HEAP_CURSOR += extent;
            }
        }

        unsafe {
            if HEAP_CURSOR > HEAP_LIMIT {
                panic!("Out of virtual address space allocating \"{}\" at {} ({} > {})", name,
                       HEAP_CURSOR - extent, HEAP_CURSOR, HEAP_LIMIT);
            }
        }

        rtn.contiguous = true;
        rtn.start = start;
        rtn.extent = extent;
        // FIXME
        rtn.descriptor = space_descriptor::create_descriptor_from_heap_range(start, start + extent);
        // VM.memory.setHeapRange(index, start, start.plus(extent));
        ::util::heap::layout::heap_layout::VM_MAP.insert(start, extent, rtn.descriptor);

        if DEBUG {
            println!("{} {} {} {}", name, start, start + extent, extent);
        }

        rtn
    }
}

pub fn get_discontig_start() -> Address {
    unsafe { HEAP_CURSOR }
}

pub fn get_discontig_end() -> Address {
    unsafe { HEAP_LIMIT - 1 }
}

fn get_frac_available(frac: f32) -> usize {
    trace!("AVAILABLE_START={}", AVAILABLE_START);
    trace!("AVAILABLE_END={}", AVAILABLE_END);
    let bytes = (frac * AVAILABLE_BYTES as f32) as usize;
    trace!("bytes={}*{}={}", frac, AVAILABLE_BYTES, bytes);
    let mb = bytes >> LOG_BYTES_IN_MBYTE;
    let rtn = mb << LOG_BYTES_IN_MBYTE;
    trace!("rtn={}", rtn);
    let aligned_rtn = raw_chunk_align(rtn, false);
    trace!("aligned_rtn={}", aligned_rtn);
    aligned_rtn
}

pub fn required_chunks(pages: usize) -> usize {
    let extent = raw_chunk_align(pages_to_bytes(pages), false);
    extent >> LOG_BYTES_IN_CHUNK
}<|MERGE_RESOLUTION|>--- conflicted
+++ resolved
@@ -31,11 +31,7 @@
     fn acquire(&self, tls: OpaquePointer, pages: usize) -> Address {
         trace!("Space.acquire, tls={:?}", tls);
         // debug_assert!(tls != 0);
-<<<<<<< HEAD
-        let allow_poll = unsafe { VMActivePlan::is_mutator(tls) };
-=======
         let allow_poll = unsafe { VMActivePlan::is_mutator(tls) } && SelectedPlan::is_initialized();
->>>>>>> c1d0d0c9
 
         trace!("Reserving pages");
         let pr = self.common().pr.as_ref().unwrap();
