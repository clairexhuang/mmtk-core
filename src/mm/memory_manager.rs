--- conflicted
+++ resolved
@@ -32,8 +32,6 @@
 use util::heap::layout::vm_layout_constants::HEAP_END;
 use util::OpaquePointer;
 use crate::mmtk::SINGLETON;
-use crate::mmtk::OPTIONS_PROCESSOR;
-use util::opaque_pointer::UNINITIALIZED_OPAQUE_POINTER;
 
 #[no_mangle]
 #[cfg(feature = "jikesrvm")]
@@ -98,11 +96,7 @@
     SINGLETON.plan.gc_init(heap_size, &SINGLETON.vm_map);
     SINGLETON.plan.common().initialized.store(true, Ordering::SeqCst);
     thread::spawn(|| {
-<<<<<<< HEAD
-        SINGLETON.plan.common().control_collector_context.run(UNINITIALIZED_OPAQUE_POINTER )
-=======
         SINGLETON.plan.common().control_collector_context.run(OpaquePointer::UNINITIALIZED)
->>>>>>> c7d1066f
     });
 }
 
@@ -245,11 +239,7 @@
 pub extern fn process(name: *const c_char, value: *const c_char) -> bool {
     let name_str: &CStr = unsafe { CStr::from_ptr(name) };
     let value_str: &CStr = unsafe { CStr::from_ptr(value) };
-<<<<<<< HEAD
-    let option = &OPTIONS_PROCESSOR;
-=======
     let option = &SINGLETON.options;
->>>>>>> c7d1066f
     unsafe {
         option.process(name_str.to_str().unwrap(), value_str.to_str().unwrap())
     }
